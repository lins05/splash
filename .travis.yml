--- conflicted
+++ resolved
@@ -21,7 +21,6 @@
           env: SYSTEM_PACKAGES=true QT=qt5.4
 
 before_install:
-<<<<<<< HEAD
     - sudo apt-get install -y lua5.2-dev zlib1g-dev
     # Cached Downloads
     - sudo mkdir -p /downloads
@@ -57,13 +56,8 @@
     - popd
     # pip installs
     - if [ $TRAVIS_PYTHON_VERSION == 3.4 ] && [ $SYSTEM_PACKAGES == 'false' ]; then pip install https://github.com/twisted/twisted/archive/trunk.zip#egg=twisted; else pip install twisted; fi
-    - if [[ $SYSTEM_PACKAGES == 'false' ]]; then pip install -UI Pillow service_identity lupa; else sudo apt-get install -y python-twisted python-imaging; fi
+    - if [[ $SYSTEM_PACKAGES == 'false' ]]; then pip install -UI Pillow service_identity lupa jupyter_kernel_test nose ipython[notebook]; else sudo apt-get install -y python-twisted python-imaging; fi
     - pip install -U psutil requests jsonschema strict-rfc3339 xvfbwrapper pytest funcparserlib qt5reactor-fork six pytest-cov codecov
-=======
-    - sudo apt-get install python-twisted python-qt4 lua5.2-dev zlib1g-dev python-imaging
-    - pip install -U qt4reactor psutil requests jsonschema strict-rfc3339 xvfbwrapper pytest funcparserlib pytest-cov codecov
-    - "if [[ $SYSTEM_PACKAGES == 'false' ]]; then pip install -UI Pillow twisted service_identity lupa jupyter_kernel_test nose ipython[notebook]; fi"
->>>>>>> d59aa846
 
 install:
     - python setup.py install
