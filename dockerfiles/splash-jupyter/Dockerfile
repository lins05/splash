--- conflicted
+++ resolved
@@ -15,13 +15,8 @@
         build-essential \
         libzmq3-dev \
         libsqlite3-dev && \
-<<<<<<< HEAD
     pip3 install \
-        ipython[notebook]==3.2.1 && \
-=======
-    /usr/local/bin/pip install --no-cache-dir \
         ipython[notebook]==4.0.0 && \
->>>>>>> 181f6975
     apt-get remove -y --purge \
         python3-dev \
         build-essential \
