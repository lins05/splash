from __future__ import absolute_import

import os
import gc
import sys
import json
import base64
import collections
import functools
import inspect
import resource
from collections import defaultdict
import functools
import psutil

import six

_REQUIRED = object()


class BadRequest(Exception):
    pass


class BinaryCapsule(object):
    """ A wrapper for passing binary data. """
    def __init__(self, data, content_type):
        self.data = data
        self.content_type = content_type

    def as_b64(self):
        return base64.b64encode(self.data).decode('utf-8')


class SplashJSONEncoder(json.JSONEncoder):
    def default(self, o):
        if isinstance(o, BinaryCapsule):
            return o.as_b64()
        return super(SplashJSONEncoder, self).default(o)


def to_unicode(text, encoding=None, errors='strict'):
    """Return the unicode representation of a bytes object `text`. If `text`
    is already an unicode object, return it as-is."""
    if isinstance(text, six.text_type):
        return text
    if not isinstance(text, (bytes, six.text_type)):
        raise TypeError('to_unicode must receive a bytes, str or unicode '
                        'object, got %s' % type(text).__name__)
    if encoding is None:
        encoding = 'utf-8'
    return text.decode(encoding, errors)


def to_bytes(text, encoding=None, errors='strict'):
    """Return the binary representation of `text`. If `text`
    is already a bytes object, return it as-is."""
    if isinstance(text, bytes):
        return text
    if not isinstance(text, six.string_types):
        raise TypeError('to_bytes must receive a unicode, str or bytes '
                        'object, got %s' % type(text).__name__)
    if encoding is None:
        encoding = 'utf-8'
    return text.encode(encoding, errors)


PID = os.getpid()


def get_num_fds():
    proc = psutil.Process(PID)
    try:
        return proc.num_fds()
    except AttributeError:  # psutil < 2.0
        return proc.get_num_fds()


def get_alive():
    """ Return counts of alive objects. """
    relevant_types = {
        'SplashQWebPage', 'SplashQNetworkAccessManager',
        'HtmlRender', 'PngRender', 'JsonRender', 'HarRender', 'LuaRender',
        'QWebView', 'QWebPage', 'QWebFrame',
        'QNetworkRequest', 'QNetworkReply', 'QNetworkProxy',
        'QSize', 'QBuffer', 'QPainter', 'QImage', 'QUrl', 'QTimer',
        'SplashCookieJar', 'OneShotCallbackProxy',
<<<<<<< HEAD
        '_WrappedRequest', '_WrappedResponse',
=======
        '_ExposedRequest', '_ExposedResponse', '_ExposedBoundResponse',
        '_ExposedTimer',
>>>>>>> fd8a6854
        'BrowserTab', '_SplashHttpClient', 'JavascriptConsole',
        'ProfilesSplashProxyFactory',
        'SplashProxyRequest', 'Request', 'Deferred',
        'LuaRuntime', '_LuaObject', '_LuaTable', '_LuaIter', '_LuaThread',
        '_LuaFunction', '_LuaCoroutineFunction', 'LuaError', 'LuaSyntaxError',
        'AsyncBrowserCommand',
    }
    counts = defaultdict(int)
    for o in gc.get_objects():
        if not inspect.isclass(o):
            cname = type(o).__name__
            if cname in relevant_types:
                counts[cname] += 1
    return dict(counts)


def get_leaks():
    gc.collect()
    return get_alive()


def get_ru_maxrss():
    """ Return max RSS usage (in bytes) """
    size = resource.getrusage(resource.RUSAGE_SELF).ru_maxrss
    if sys.platform != 'darwin':
        # on Mac OS X ru_maxrss is in bytes, on Linux it is in KB
        size *= 1024
    return size


def get_total_phymem():
    """ Return the total amount of physical memory available. """
    try:
        return psutil.virtual_memory().total
    except AttributeError:  # psutil < 2.0
        return psutil.phymem_usage().total


def truncated(text, max_length=100, msg='...'):
    """
    >>> truncated("hello world!", 5)
    'hello...'
    >>> truncated("hello world!", 25)
    'hello world!'
    >>> truncated("hello world!", 5, " [truncated]")
    'hello [truncated]'
    """
    if len(text) < max_length:
        return text
    else:
        return text[:max_length] + msg


def dedupe(it):
    """
    >>> list(dedupe([3,1,3,1,2]))
    [3, 1, 2]
    """
    seen = set()
    for el in it:
        if el in seen:
            continue
        seen.add(el)
        yield el


def path_join_secure(base, *paths):
    """
    Join two or more pathname components, inserting slashes as needed.
    Unlike os.path.join ValueError is raised if the result is
    outside ``base``.
    """
    base = os.path.abspath(base)
    if not base.endswith(os.path.sep):
        base = base + os.path.sep

    path = os.path.abspath(os.path.join(base, *paths))
    if not path.startswith(base):
        raise ValueError("Resulting path %r is outside %r." % (path, base))
    return path


def requires_attr(attr_name, error_msg):
    """
    Methods wrapped in this decorator raise an error if a required
    attribute is not set.
    """
    def decorator(meth):
        @functools.wraps(meth)
        def wrapper(self, *args, **kwargs):
            if getattr(self, attr_name, None) is None:
                raise ValueError(error_msg)
            return meth(self, *args, **kwargs)
        return wrapper
    return decorator<|MERGE_RESOLUTION|>--- conflicted
+++ resolved
@@ -5,8 +5,6 @@
 import sys
 import json
 import base64
-import collections
-import functools
 import inspect
 import resource
 from collections import defaultdict
@@ -85,12 +83,8 @@
         'QNetworkRequest', 'QNetworkReply', 'QNetworkProxy',
         'QSize', 'QBuffer', 'QPainter', 'QImage', 'QUrl', 'QTimer',
         'SplashCookieJar', 'OneShotCallbackProxy',
-<<<<<<< HEAD
-        '_WrappedRequest', '_WrappedResponse',
-=======
         '_ExposedRequest', '_ExposedResponse', '_ExposedBoundResponse',
         '_ExposedTimer',
->>>>>>> fd8a6854
         'BrowserTab', '_SplashHttpClient', 'JavascriptConsole',
         'ProfilesSplashProxyFactory',
         'SplashProxyRequest', 'Request', 'Deferred',
