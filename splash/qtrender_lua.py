# -*- coding: utf-8 -*-
from __future__ import absolute_import, print_function
import json
import base64
import functools
import resource
import contextlib
import time
import sys
import six

import twisted
from PyQt5.QtCore import QTimer
import lupa

import splash
from splash.browser_tab import JsError
from splash.lua_runner import (
    BaseScriptRunner,
    ImmediateResult,
    AsyncCommand,
)
from splash.qtrender import RenderScript, stop_on_error
from splash.lua import get_main, get_main_sandboxed, parse_error_message
from splash.har.qt import reply2har, request2har
from splash.har.utils import get_response_body_bytes
from splash.render_options import RenderOptions
<<<<<<< HEAD
from splash.utils import truncated, BinaryCapsule, to_bytes, requires_attr
=======
from splash.utils import (
    truncated,
    BinaryCapsule,
    requires_attr,
    SplashJSONEncoder
)
>>>>>>> 4267db33
from splash.qtutils import (
    REQUEST_ERRORS_SHORT,
    drop_request,
    set_request_url,
    create_proxy,
    get_versions,
    get_headers_dict)
from splash.lua_runtime import SplashLuaRuntime
from splash.exceptions import ScriptError


class AsyncBrowserCommand(AsyncCommand):
    def __repr__(self):
        kwargs = self.kwargs.copy()
        if 'callback' in kwargs:
            kwargs['callback'] = '<a callback>'
        if 'errback' in kwargs:
            kwargs['errback'] = '<an errback>'
        kwargs_repr = truncated(repr(kwargs), 400, "...[long kwargs truncated]")
        return "%s(id=%r, name=%r, kwargs=%s)" % (
            self.__class__.__name__, self.id, self.name, kwargs_repr
        )


class StoredExceptions(object):
    def __init__(self):
        self._exceptions = []

    def append(self, ex):
        self._exceptions.append(ex)

    def clear(self):
        self._exceptions[:] = []

    def get_last(self):
        if self._exceptions:
            return self._exceptions[-1]


def command(async=False, can_raise_async=False, table_argument=False,
            sets_callback=False, decode_arguments=True):
    """ Decorator for marking methods as commands available to Lua """

    if sets_callback:
        table_argument = True

    def decorator(meth):
        # input arguments processing:
        # args | unpack_table | use_storage | decode
        if decode_arguments:
            meth = decodes_lua_arguments('utf8')(meth)

        if sets_callback:
            meth = first_argument_from_storage(meth)

        if not table_argument:
            meth = lupa.unpacks_lua_table_method(meth)

        # result processing:
        # result | enrich_exception | ex2retval | store_pyex | to_lua
        meth = detailed_exceptions()(meth)

        meth = exceptions_as_return_values(
            can_raise(
                emits_lua_objects(meth)
            )
        )
        meth._is_command = True
        meth._is_async = async
        meth._can_raise_async = can_raise_async
        meth._sets_callback = sets_callback
        return meth

    return decorator


def lua_property(name):
    """ Decorator for marking methods that make attributes available to Lua """
    def decorator(meth):
        def setter(method):
            meth._setter_method = method.__name__
            return method

        meth._is_lua_property = True
        meth._name = name
        meth.lua_setter = setter
        return meth

    return decorator


def emits_lua_objects(meth):
    """
    This decorator makes method convert results to
    native Lua formats when possible
    """
    @functools.wraps(meth)
    def wrapper(self, *args, **kwargs):
        res = meth(self, *args, **kwargs)
        py2lua = self.lua.python2lua
        if isinstance(res, tuple):
            return tuple(py2lua(r) for r in res)
        else:
            return py2lua(res)

    return wrapper


def decodes_lua_arguments(encoding, strict=True):
    """
    This decorator converts function arguments from Lua to Python.
    """
    l2p_kw = {'encoding': encoding, 'strict': strict}
    def decorator(meth):
        @functools.wraps(meth)
        def wrapper(self, *args, **kwargs):
            try:
                args = [
                    self.lua.lua2python(a, **l2p_kw)
                    for a in args
                ]
                kwargs = {
                    self.lua.lua2python(k): self.lua.lua2python(v, **l2p_kw)
                    for (k, v) in kwargs.items()
                }
            except ValueError as e:
                raise ScriptError({
                    'type': ScriptError.SPLASH_LUA_ERROR,
                    'message': e.args[0],
                })
            return meth(self, *args, **kwargs)
        return wrapper
    return decorator


def first_argument_from_storage(meth):
    """
    Methods decorated with ``first_argument_from_storage`` decorator
    take a value from self.tmp_storage and use it
    as a first argument. It is a workaround for Lupa issue
    (see https://github.com/scoder/lupa/pull/49).
    """
    @functools.wraps(meth)
    def wrapper(self, *args, **kwargs):
        arg = self.tmp_storage[1]
        del self.tmp_storage[1]
        return meth(self, arg, *args, **kwargs)

    return wrapper


def is_command(meth):
    """ Return True if method is an exposed Lua command """
    return getattr(meth, '_is_command', False)


def is_lua_property(meth):
    """ Return True if method is exposed to an Lua attribute """
    return getattr(meth, '_is_lua_property', False)


def can_raise(meth):
    """
    Decorator for preserving Python exception objects raised in Python
    methods called from Lua.
    """
    @functools.wraps(meth)
    def wrapper(self, *args, **kwargs):
        try:
            return meth(self, *args, **kwargs)
        except BaseException as e:
            if self.exceptions is None:
                print("Ignoring exception:", e)
            else:
                self.exceptions.append(e)
            raise

    return wrapper


def exceptions_as_return_values(meth):
    """
    Decorator for allowing Python exceptions to be caught from Lua.

    It makes wrapped methods return ``True, result`` and ``False, repr(exception)``
    pairs instead of raising an exception; Lua script should handle it itself
    and raise an error when needed. In Splash this is done by
    splash/lua_modules/splash.lua unwraps_errors decorator.
    """
    @functools.wraps(meth)
    def wrapper(self, *args, **kwargs):
        try:
            result = meth(self, *args, **kwargs)
            if isinstance(result, tuple):
                return (True,) + result
            else:
                return True, result
        except Exception as e:
            return False, repr(e)

    wrapper._returns_error_flag = True
    return wrapper


def detailed_exceptions(method_name=None):
    """
    Add method name and a default error type to the error info.
    """
    def decorator(meth):
        _name = meth.__name__ if method_name is None else method_name

        @functools.wraps(meth)
        def wrapper(self, *args, **kwargs):
            try:
                return meth(self, *args, **kwargs)
            except ScriptError as e:
                info = e.args[0]
                if not isinstance(info, dict):
                    raise
                info.setdefault('type', ScriptError.SPLASH_LUA_ERROR)
                info.setdefault('splash_method', _name)
                raise e

        return wrapper

    return decorator


def get_commands(obj):
    """
    Inspect a Python object and get a dictionary of all its commands
    which was made available to Lua using @command decorator.
    """
    commands = {}
    for name in dir(obj):
        value = getattr(obj, name)
        if is_command(value):
            commands[name] = {
                'is_async': getattr(value, '_is_async'),
                'returns_error_flag': getattr(value, '_returns_error_flag', False),
                'can_raise_async': getattr(value, '_can_raise_async', False),
                'sets_callback': getattr(value, '_sets_callback', False),
            }
    return commands


def get_lua_properties(obj):
    """
    Inspect a Python object and get a dictionary of all lua properties, their
    getter and setter methods which were made available to Lua using
    @lua_property and @<getter_method_name>.lua_setter decorators.
    """
    lua_properties = {}
    for attr_name in dir(obj):
        value = getattr(obj, attr_name)
        if is_lua_property(value):
            property_name = getattr(value, '_name')
            lua_properties[property_name] = {
                'getter': attr_name,
                'setter': getattr(value, '_setter_method', None),
            }
    return lua_properties


class _WrappedJavascriptFunction(object):
    """
    JavaScript functions wrapper. It allows to call JS functions
    with arguments.
    """

    def __init__(self, splash, source):
        """
        :param splash.browser_tab.BrowserTab tab: BrowserTab object
        :param str source: function source code
        """
        self.lua = splash.lua
        self.tab = splash.tab
        self.source = source
        self.exceptions = splash.exceptions

    @exceptions_as_return_values
    @can_raise
    @emits_lua_objects
    @decodes_lua_arguments('utf8')
    def __call__(self, *args):
<<<<<<< HEAD
        args = self.lua.lua2python(args, binary=False)
        args_text = json.dumps(args, ensure_ascii=False)[1:-1]
        func_text = json.dumps([self.source], ensure_ascii=False)[1:-1]
=======
        args_text = json.dumps(args, ensure_ascii=False, encoding="utf8")[1:-1]
        func_text = json.dumps([self.source], ensure_ascii=False, encoding='utf8')[1:-1]
>>>>>>> 4267db33
        wrapper_script = """
        (function(func_text){
            try{
                var func = eval("(" + func_text + ")");
                return {
                    result: func(%(args)s),
                    error: false,
                }
            }
            catch(e){
                return {
                    error: true,
                    errorType: e.name,
                    errorMessage: e.message,
                    errorRepr: e.toString(),
                }
            }
        })(%(func_text)s)
        """ % {"func_text": func_text, "args": args_text}

        # print(wrapper_script)
        res = self.tab.evaljs(wrapper_script)

        if not isinstance(res, dict):
            raise ScriptError({
                'type': ScriptError.UNKNOWN_ERROR,
                'js_error_message': res,
                'message': "unknown error during JS function call: "
                           "{!r}; {!r}".format(res, wrapper_script)
            })

        if res.get("error", False):
            err_message = res.get('errorMessage')
            err_type = res.get('errorType', '<custom JS error>')
            err_repr = res.get('errorRepr', '<unknown JS error>')
            if err_message is None:
                err_message = err_repr
            raise ScriptError({
                'type': ScriptError.JS_ERROR,
                'js_error_type': err_type,
                'js_error_message': err_message,
                'js_error': err_repr,
                'message': "error during JS function call: "
                           "{!r}".format(err_repr)
            })

        return res.get("result")


class BaseExposedObject(object):
    """ Base class for objects exposed to Lua """
    _base_attribute_whitelist = ['commands', 'lua_properties', 'tmp_storage']
    _attribute_whitelist = []

    def __init__(self, lua, exceptions):
        self.lua = lua
        commands = get_commands(self)
        self.commands = lua.python2lua(commands)

        lua_properties = get_lua_properties(self)
        self.lua_properties = lua.python2lua(lua_properties)

        self.attr_whitelist = (
            list(commands.keys()) +
            [lua_properties[attr]['getter'] for attr in lua_properties] +
            [lua_properties[attr]['setter'] for attr in lua_properties] +
            self._base_attribute_whitelist +
            self._attribute_whitelist
        )
        lua.add_allowed_object(self, self.attr_whitelist)

        self.exceptions = exceptions
        self.tmp_storage = lua.table_from({})  # a workaround for callbacks

    def clear(self):
        self.lua.remove_allowed_object(self)
        self.lua = None
        self.tmp_storage = None
        self.lua_properties = None
        self.commands = None
        self.exceptions = None

    @contextlib.contextmanager
    def allowed(self):
        """
        Context manager which makes it possible to use a wrapped object
        in Lua code and cleans it in the end.
        """
        try:
            with self.lua.object_allowed(self, self.attr_whitelist):
                yield self
        finally:
            self.clear()


class Splash(BaseExposedObject):
    """
    This object is passed to Lua script as an argument to 'main' function
    (wrapped in 'Splash' Lua object; see :file:`splash/lua_modules/splash.lua`).
    """
    _result_content_type = None
    _result_status_code = 200
    _attribute_whitelist = ['args']

    def __init__(self, lua, exceptions, tab, render_options=None, sandboxed=False):
        """
        :param SplashLuaRuntime lua: Lua wrapper
        :param splash.browser_tab.BrowserTab tab: BrowserTab object
        :param splash.render_options.RenderOptions render_options: arguments
        """
        if isinstance(render_options, RenderOptions):
            self.args = lua.python2lua(render_options.data)
        elif isinstance(render_options, dict):
            self.args = lua.python2lua(render_options)
        elif render_options is None:
            self.args = lua.python2lua({})
        else:
            raise ValueError("Invalid render_options type: %s" % render_options.__class__)

        self.sandboxed = sandboxed
        self.tab = tab
        self._result_headers = []

        super(Splash, self).__init__(lua, exceptions)

        wrapper = self.lua.eval("require('splash')")
        self._wrapped = wrapper._create(self)
        self.request_wrapper = self.lua.eval("require('request')")
        self.response_wrapper = self.lua.eval("require('response')")

    @lua_property('js_enabled')
    @command()
    def get_js_enabled(self):
        return self.tab.get_js_enabled()

    @get_js_enabled.lua_setter
    @command()
    def set_js_enabled(self, value):
        self.tab.set_js_enabled(value)

    @command(async=True)
    def wait(self, time, cancel_on_redirect=False, cancel_on_error=True):
        time = float(time)
        if time < 0:
            raise ScriptError({
                "argument": "time",
                "message": "splash:wait() time can't be negative",
            })

        def success():
            cmd.return_result(True)

        def redirect(error_info):
            cmd.return_result(None, 'redirect')

        def error(error_info):
            cmd.return_result(None, self._error_info_to_lua(error_info))

        cmd = AsyncBrowserCommand("wait", dict(
            time_ms=time * 1000,
            callback=success,
            onredirect=redirect if cancel_on_redirect else False,
            onerror=error if cancel_on_error else False,
        ))
        return cmd

    @command(async=True, decode_arguments=False)
    def go(self, url, baseurl=None, headers=None, http_method="GET", body=None, formdata=None):
        url = self.lua.lua2python(url, max_depth=1)
        baseurl = self.lua.lua2python(baseurl, max_depth=1)
        headers = self.lua.lua2python(headers, max_depth=2, encoding=None)
        http_method = self.lua.lua2python(http_method, max_depth=1)
        formdata = self.lua.lua2python(formdata, max_depth=3)

        if url is None:
            raise ScriptError({
                "argument": "url",
                "message": "'url' is required for splash:go",
            })

        http_method = http_method.upper()
        if http_method not in ["POST", "GET"]:
            raise ScriptError({
                "argument": "http_method",
                "message": "Unsupported HTTP method: {}".format(http_method)
            })

        if formdata and body:
            raise ScriptError({
                "argument": "body",
                "message": "formdata and body cannot be passed to go() in one call"
            })

        elif formdata:
            # XXX: should it be binary or unicode?
            body = self.lua.lua2python(formdata, max_depth=3, encoding=None)
            if isinstance(body, dict):
                body = six.moves.urllib.parse.urlencode(body)
            else:
<<<<<<< HEAD
                raise ScriptError({
                    "argument": "formdata",
                    "message": "formdata argument for go() must be Lua table"
                })

        elif body:
            if not isinstance(body, (six.text_type, bytes)):
=======
                raise ScriptError({"argument": "formdata",
                                   "message": "formdata argument for go() must be a Lua table"})

        elif body:
            body = self.lua.lua2python(body, encoding=None, max_depth=2)
            if not isinstance(body, bytes):
>>>>>>> 4267db33
                raise ScriptError({"argument": "body",
                                   "message": "request body must be a string"})

        if http_method == "GET" and body:
            raise ScriptError({"argument": "body",
                               "message": "GET request cannot have body"})

        if self.tab.web_page.navigation_locked:
            return ImmediateResult((None, "navigation_locked"))

        def success():
            try:
                code = self.tab.last_http_status()
                if code and 400 <= code < 600:
                    # return HTTP errors as errors
                    cmd.return_result(None, "http%d" % code)
                else:
                    cmd.return_result(True)
            except Exception as e:
                cmd.return_result(None, "internal_error")

        def error(error_info):
            cmd.return_result(None, self._error_info_to_lua(error_info))

        cmd = AsyncBrowserCommand("go", dict(
            url=url,
            baseurl=baseurl,
            callback=success,
            errback=error,
            http_method=http_method,
            body=body,
            headers=headers,
        ))
        return cmd

    @command()
    def html(self):
        return self.tab.html()

    @command()
    def png(self, width=None, height=None, render_all=False,
            scale_method=None):
        if width is not None:
            width = int(width)
        if height is not None:
            height = int(height)
        result = self.tab.png(width, height, b64=False, render_all=render_all,
                              scale_method=scale_method)
        return BinaryCapsule(result, 'image/png')

    @command()
    def jpeg(self, width=None, height=None, render_all=False,
             scale_method=None, quality=None):
        if width is not None:
            width = int(width)
        if height is not None:
            height = int(height)
        if quality is not None:
            quality = int(quality)
        result = self.tab.jpeg(width, height, b64=False, render_all=render_all,
                               scale_method=scale_method, quality=quality)
        return BinaryCapsule(result, 'image/jpeg')

    @command()
    def har(self, reset=False):
        return self.tab.har(reset=reset)

    @command()
    def har_reset(self):
        self.tab.har_reset()

    @command()
    def history(self):
        return self.tab.history()

    @command()
    def stop(self):
        self.tab.stop_loading()

    @command()
    def evaljs(self, snippet):
        try:
            return self.tab.evaljs(snippet)
        except JsError as e:
            info = e.args[0]
            info['type'] = ScriptError.JS_ERROR
            raise ScriptError(info)

    @command()
    def runjs(self, snippet):
        try:
            self.tab.runjs(snippet)
            return True
        except JsError as e:
            info = e.args[0]
            info['type'] = ScriptError.JS_ERROR
            info['splash_method'] = 'runjs'
            return None, info

    @command(async=True, can_raise_async=True)
    def wait_for_resume(self, snippet, timeout=0):
        def callback(result):
            cmd.return_result(self.lua.python2lua(result))

        def errback(msg, raise_):
            args = [None, "JavaScript error: %s" % msg, raise_]
            cmd.return_result(*[self.lua.python2lua(a) for a in args])

        cmd = AsyncBrowserCommand("wait_for_resume", dict(
            js_source=snippet,
            callback=callback,
            errback=errback,
            timeout=timeout,
        ))
        return cmd

    @command()
    def private_jsfunc(self, func):
        return _WrappedJavascriptFunction(self, func)

    def _http_request(self, url, headers, follow_redirects=True, body=None, browser_command="http_get"):
        if url is None:
            raise ScriptError({
                "argument": "url",
                "message": "'url' is required for splash:{}".format(browser_command)
            })

        def callback(reply):
            req = _ExposedRequest.from_reply(self.lua, self.exceptions, reply)
            resp = _ExposedResponse(self.lua, self.exceptions, reply, req,
                                    read_body=True)
            resp_wrapped = self.response_wrapper._create(resp)
            cmd.return_result(resp_wrapped)

        command_args = dict(
            url=url,
            callback=callback,
            headers=self.lua.lua2python(headers, max_depth=3),
            follow_redirects=follow_redirects
        )
        if browser_command == "http_post":
            command_args.update(dict(body=body))
        cmd = AsyncBrowserCommand(browser_command, command_args)
        return cmd

    @command(async=True)
    def http_get(self, url, headers=None, follow_redirects=True):
        return self._http_request(url, headers, follow_redirects)

    @command(async=True)
    def http_post(self, url, headers=None, follow_redirects=True, body=None):
        """
        :param url: string with url to fetch
        :param headers: dict, if None then
            {"content-type": "application/x-www-form-urlencoded"} is added.
        :param follow_redirects: boolean
        :param body: string with body to be sent in request
        :return: AysncBrowserCommand http_post
        """
<<<<<<< HEAD
        if body and not isinstance(body, (six.text_type, bytes)):
            raise ScriptError({
                "argument": "body",
                "message": "body argument for splash:http_post() must be string"
            })
=======
        if isinstance(body, BinaryCapsule):
            body = body.data

        if body and not isinstance(body, basestring):
            raise ScriptError({"argument": "body",
                               "message": "body argument for splash:http_post() must be string"})
>>>>>>> 4267db33

        return self._http_request(url, headers, follow_redirects, body, browser_command="http_post")

    @command(async=True)
    def autoload(self, source_or_url=None, source=None, url=None):
        if len([a for a in [source_or_url, source, url] if a is not None]) != 1:
            raise ScriptError({
                "message": "splash:autoload requires a single argument",
            })

        if source_or_url is not None:
            source_or_url = source_or_url.strip()
            if source_or_url.startswith(("http://", "https://")):
                source, url = None, source_or_url
            else:
                source, url = source_or_url, None

        if source is not None:
            # load source directly
            self.tab.autoload(source)
            return ImmediateResult(True)
        else:
            # load JS from a remote resource
            def callback(reply):
                if reply.error():
                    reason = REQUEST_ERRORS_SHORT.get(reply.error(), '?')
                    cmd.return_result(None, reason)
                else:
                    source = bytes(reply.readAll()).decode('utf-8')
                    self.tab.autoload(source)
                    cmd.return_result(True)

            cmd = AsyncBrowserCommand("http_get", dict(
                url=url,
                callback=callback
            ))
            return cmd

    @command()
    def autoload_reset(self):
        self.tab.autoload_reset()

    @command(async=True)
    def set_content(self, data, mime_type=None, baseurl=None):
        if isinstance(data, six.text_type):
            data = data.encode('utf8')

        def success():
            cmd.return_result(True)

        def error(error_info):
            cmd.return_result(None, self._error_info_to_lua(error_info))

        cmd = AsyncBrowserCommand("set_content", dict(
            data=data,
            baseurl=baseurl,
            mime_type=mime_type,
            callback=success,
            errback=error,
        ))
        return cmd

    @command()
    def lock_navigation(self):
        self.tab.lock_navigation()

    @command()
    def unlock_navigation(self):
        self.tab.unlock_navigation()

    @command()
    def get_cookies(self):
        return self.tab.get_cookies()

    @command()
    def clear_cookies(self):
        return self.tab.clear_cookies()

    @command(table_argument=True)
    def init_cookies(self, cookies):
        cookies = self.lua.lua2python(cookies, binary=False, max_depth=3)
        if isinstance(cookies, dict):
            keys = sorted(cookies.keys())
            cookies = [cookies[k] for k in keys]
        return self.tab.init_cookies(cookies)

    @command()
    def delete_cookies(self, name=None, url=None):
        return self.tab.delete_cookies(name=name, url=url)

    @command()
    def add_cookie(self, name, value, path=None, domain=None, expires=None,
                   httpOnly=None, secure=None):
        cookie = dict(name=name, value=value)
        if path is not None:
            cookie["path"] = path
        if domain is not None:
            cookie["domain"] = domain
        if expires is not None:
            cookie["expires"] = expires
        if httpOnly is not None:
            cookie["httpOnly"] = httpOnly
        if secure is not None:
            cookie["secure"] = secure
        return self.tab.add_cookie(cookie)

    @command()
    def set_result_content_type(self, content_type):
        if not isinstance(content_type, six.string_types):
            raise ScriptError({
                "argument": "content_type",
                "message": "splash:set_result_content_type() argument "
                           "must be a string",
            })
        self._result_content_type = content_type

    @command()
    def set_result_status_code(self, code):
        if not isinstance(code, int) or not (200 <= code <= 999):
            raise ScriptError({
                "argument": "code",
                "message": "splash:set_result_status_code() argument must be "
                           "a number 200 <= code <= 999",
            })
        self._result_status_code = code

    @command()
    def set_result_header(self, name, value):
        if not all([isinstance(h, six.string_types) for h in [name, value]]):
            raise ScriptError({
                "message": "splash:set_result_header() arguments "
                           "must be strings"
            })

        try:
            name = name.encode('ascii')
            value = value.encode('ascii')
        except UnicodeEncodeError:
            raise ScriptError({
                "message": "splash:set_result_header() arguments must be ascii"
            })

        header = (name, value)
        self._result_headers.append(header)

    @command()
    def set_user_agent(self, value):
        if not isinstance(value, six.string_types):
            raise ScriptError({
                "argument": "value",
                "message": "splash:set_user_agent() argument must be a string",
            })
        self.tab.set_user_agent(value)

    @command(table_argument=True)
    def set_custom_headers(self, headers):
        self.tab.set_custom_headers(self.lua.lua2python(headers, max_depth=3))

    @command()
    def get_viewport_size(self):
        sz = self.tab.web_page.viewportSize()
        return sz.width(), sz.height()

    @command()
    def set_viewport_size(self, width, height):
        self.tab.set_viewport('%dx%d' % (width, height))

    @command()
    def set_viewport_full(self):
        return tuple(self.tab.set_viewport('full'))

    @lua_property('images_enabled')
    @command()
    def get_images_enabled(self):
        return self.tab.get_images_enabled()

    @get_images_enabled.lua_setter
    @command()
    def set_images_enabled(self, enabled):
        if enabled is not None:
            self.tab.set_images_enabled(int(enabled))

    @lua_property('resource_timeout')
    @command()
    def get_resource_timeout(self):
        return self.tab.get_resource_timeout()

    @get_resource_timeout.lua_setter
    @command()
    def set_resource_timeout(self, timeout):
        if timeout is None:
            timeout = 0
        timeout = float(timeout)
        if timeout < 0:
            raise ScriptError({
                "message": "splash.resource_timeout can't be negative"
            })
        self.tab.set_resource_timeout(timeout)

    @command()
    def status_code(self):
        return self.tab.last_http_status()

    @command()
    def url(self):
        return self.tab.url

    @command()
    def get_perf_stats(self):
        """ Return performance-related statistics. """
        rusage = resource.getrusage(resource.RUSAGE_SELF)
        # on Mac OS X ru_maxrss is in bytes, on Linux it is in KB
        rss_mul = 1 if sys.platform == 'darwin' else 1024
        return {'maxrss': rusage.ru_maxrss * rss_mul,
                'cputime': rusage.ru_utime + rusage.ru_stime,
                'walltime': time.time()}

    @command(sets_callback=True, decode_arguments=False)
    def private_on_request(self, callback):
        """
        Register a Lua callback to be called when a resource is requested.
        """
        def _callback(request, operation, outgoing_data):
            exceptions = StoredExceptions()  # FIXME: exceptions are discarded
            req = _ExposedBoundRequest(self.lua, exceptions, request, operation, outgoing_data)
            with req.allowed():
                callback(req)

        self.tab.register_callback("on_request", _callback)
        return True

    @command(sets_callback=True, decode_arguments=False)
    def private_on_response_headers(self, callback):
        def _callback(reply):
            exceptions = StoredExceptions()  # FIXME: exceptions are discarded
            req = _ExposedRequest.from_reply(self.lua, exceptions, reply)
            resp = _ExposedBoundResponse(self.lua, exceptions, reply, req)
            with resp.allowed(), req.allowed():
                callback(resp)

        self.tab.register_callback("on_response_headers", _callback)
        return True

    @command(sets_callback=True, decode_arguments=False)
    def private_on_response(self, callback):
        def _callback(reply, har_entry):
            exceptions = StoredExceptions()  # FIXME: exceptions are discarded
            req = _ExposedRequest.from_har(self.lua, exceptions, har_entry['request'])
            resp = _ExposedResponse(self.lua, exceptions, reply, req, har_entry,
                                    read_body=False)
            run_coro = self.get_coroutine_run_func(
                "splash:on_response", callback, [resp]
            )
            return run_coro(resp)

        self.tab.register_callback("on_response", _callback)
        return True

    @command(sets_callback=True, decode_arguments=False)
    def private_call_later(self, callback, delay=None):
        if delay is None:
            delay = 0
        if not isinstance(delay, (float, int)):
            raise ScriptError({
                "argument": "delay",
                "message": "splash:call_later delay must be a number",
                "splash_method": "call_later",
            })
        delay = int(float(delay) * 1000)
        if delay < 0:
            raise ScriptError({
                "argument": "delay",
                "message": "splash:call_later delay must be >= 0",
                "splash_method": "call_later",
            })
        if lupa.lua_type(callback) != 'function':
            raise ScriptError({
                "argument": "callback",
                "message": "splash:call_later callback is not a function",
                "splash_method": "call_later",
            })

        qtimer = QTimer(self.tab)
        qtimer.setSingleShot(True)

        # timer is used outside call_later callbacks, so errors
        # are reported as main Splash errors.
        timer = _ExposedTimer(self.lua, self.exceptions, qtimer)

        run_coro = self.get_coroutine_run_func(
            "splash:call_later", callback, return_error=timer.store_error
        )
        qtimer.timeout.connect(run_coro)
        qtimer.start(delay)
        return timer

    @command()
    def on_response_reset(self):
        self.tab.clear_callbacks("on_response")

    @command()
    def on_request_reset(self):
        self.tab.clear_callbacks("on_request")

    @command()
    def on_response_headers_reset(self):
        self.tab.clear_callbacks("on_response_headers")

    @command()
    def get_version(self):
        versions = get_versions()
        versions.update({
            "splash": splash.__version__,
            "major": int(splash.version_info[0]),
            "minor": int(splash.version_info[1]),
            "twisted": twisted.version.short(),
            "python": sys.version,
        })
        return versions

    def _error_info_to_lua(self, error_info):
        if error_info is None:
            return "error"
        res = "%s%s" % (error_info.type.lower(), error_info.code)
        if res == "http200":
            return "render_error"
        return self.lua.python2lua(res)

    def result_content_type(self):
        if self._result_content_type is None:
            return None
        return str(self._result_content_type)

    def result_status_code(self):
        return self._result_status_code

    def result_headers(self):
        return self._result_headers

    def get_wrapped(self):
        """ Return a Lua wrapper for this object. """
        return self._wrapped

    def run_async_command(self, cmd):
        """ Execute _AsyncBrowserCommand """
        meth = getattr(self.tab, cmd.name)
        return meth(**cmd.kwargs)

    def get_coroutine_run_func(self, name, callback,
                               return_result=None, return_error=None):
        """
        Return a function which runs as coroutine and can be used
        instead of `callback`.
        """
        def func(*coro_args):
            def log(message, min_level=None):
                self.tab.logger.log("[%s] %s" % (name, message), min_level)

            runner = SplashCoroutineRunner(self.lua, self, log, False)
            coro = self.lua.create_coroutine(callback)
            runner.start(coro, coro_args, return_result, return_error)

        return func


class _ExposedTimer(BaseExposedObject):
    """
    Timer object returned by splash:call_later().
    """

    def __init__(self, lua, exceptions, timer):
        self.timer = timer
        self.callback_exceptions = []
        super(_ExposedTimer, self).__init__(lua, exceptions)

    @command()
    def cancel(self):
        self.timer.stop()

    @command()
    def is_pending(self):
        return self.timer.isActive()

    @command()
    def reraise(self):
        if self.callback_exceptions:
            ex = self.callback_exceptions[-1]
            if isinstance(ex, ScriptError):
                info = ex.args[0]
                info['splash_method'] = None
                info['timer_method'] = 'reraise'
            raise ex

    def store_error(self, error):
        self.callback_exceptions.append(error)


requires_request = requires_attr(
    "request",
    lambda self, meth, attr_name: self._on_request_required(meth, attr_name)
)
requires_response = requires_attr(
    "response",
    lambda self, meth, attr_name: self._on_response_required(meth, attr_name)
)


class _ExposedRequest(BaseExposedObject):
    """ Read-only QNetworkRequest wrapper for Lua """
    _attribute_whitelist = ['url', 'method', 'headers', 'info']

    def __init__(self, lua, exceptions, url, method, headers, info):
        super(_ExposedRequest, self).__init__(lua, exceptions)
        self.url = url
        self.method = method
        # TODO: make info and headers attributes lazy
        self.headers = self.lua.python2lua(headers, encoding='latin1')
        self.info = self.lua.python2lua(info)

    @classmethod
    def from_reply(cls, lua, exceptions, reply):
        har_request = request2har(reply.request(), reply.operation())
        return cls.from_har(lua, exceptions, har_request)

    @classmethod
    def from_har(cls, lua, exceptions, har_request):
        headers = {h['name']: h['value'] for h in har_request['headers']}
        return cls(lua, exceptions,
            url=har_request['url'],
            method=har_request['method'],
            headers=headers,
            info=har_request,
        )


class _ExposedBoundRequest(BaseExposedObject):
    """ QNetworkRequest wrapper for Lua """
    _attribute_whitelist = ['url', 'method', 'headers', 'info']

    def __init__(self, lua, exceptions, request, operation, outgoing_data):
        super(_ExposedBoundRequest, self).__init__(lua, exceptions)
        self.request = request

        har_request = request2har(request, operation, outgoing_data)
        self.url = self.lua.python2lua(har_request['url'])
        self.method = self.lua.python2lua(har_request['method'])
        # TODO: make info and headers attributes lazy
        self.info = self.lua.python2lua(har_request)
        self.headers = self.lua.python2lua(get_headers_dict(request))

    def clear(self):
        super(_ExposedBoundRequest, self).clear()
        self.request = None

    def _on_request_required(self, meth, attr_name):
        raise ScriptError({
            "message": "request is used outside a callback",
            "type": ScriptError.SPLASH_LUA_ERROR,
            "splash_method": None,
            "response_method": meth.__name__,
        })

    @command()
    @requires_request
    def abort(self):
        drop_request(self.request)

    @command()
    @requires_request
    def set_url(self, url):
        set_request_url(self.request, url)

    @command()
    @requires_request
    def set_proxy(self, host, port, username=None, password=None, type='HTTP'):
        proxy = create_proxy(host, port, username, password, type)
        self.request.custom_proxy = proxy

    @command()
    @requires_request
    def set_header(self, name, value):
        self.request.setRawHeader(to_bytes(name), to_bytes(value))

    @command()
    @requires_request
    def set_timeout(self, timeout):
        timeout = float(timeout)
        if timeout < 0:
            raise ScriptError({
                "argument": "timeout",
                "splash_method": "on_request",
                "request_method": "set_timeout",
                "message": "request:set_timeout() argument can't be < 0"
            })
        self.request.timeout = timeout


class _ExposedResponse(BaseExposedObject):
<<<<<<< HEAD
    """ Response object exposed to Lua in on_response callback """

    _attribute_whitelist = ["headers", "info", "request"]
=======
    """
    Response object exposed to Lua. This Response type doesn't provide methods
    to manupulate a response.
    """
    _attribute_whitelist = ["headers", "request"]
>>>>>>> 4267db33

    def __init__(self, lua, exceptions, reply, exposed_request,
                 har_entry=None, read_body=False):
        super(_ExposedResponse, self).__init__(lua, exceptions)
<<<<<<< HEAD
        # according to specs HTTP response headers should not contain unicode
        # https://github.com/kennethreitz/requests/issues/1926#issuecomment-35524028
        _headers = {bytes(k): bytes(v) for k, v in reply.rawHeaderPairs()}
        self.headers = self.lua.python2lua(_headers)
=======
        self.headers = self.lua.python2lua(get_headers_dict(reply))

>>>>>>> 4267db33
        if har_entry is None:
            if read_body:
                resp_info = reply2har(reply, include_content=True, binary_content=False)
            else:
                resp_info = reply2har(reply)
        else:
            resp_info = har_entry['response']

        self.request = exposed_request
        self._info = resp_info
        self._info_lua = None
        self._body_binary = None

    @lua_property("body")
    @command()
    def get_body(self):
        if self._body_binary is None:
            body = get_response_body_bytes(self._info)
            content_type = self._info['content']['mimeType']
            self._body_binary = BinaryCapsule(body, content_type)
        return self._body_binary

    @lua_property("info")
    @command()
    def get_info(self):
        if self._info_lua is None:
            self._info_lua = self.lua.python2lua(self._info)
        return self._info_lua

    @lua_property("status")
    @command()
    def get_status(self):
        return self._info['status']

    @lua_property("url")
    @command()
    def get_url(self):
        return self._info['url']

    @lua_property("ok")
    @command()
    def is_ok(self):
        return self._info['ok']

    def clear(self):
        super(_ExposedResponse, self).clear()
        self.request = None

    def _on_response_required(self, meth, attr_name):
        raise ScriptError({
            "message": "response is used outside a callback",
            "type": ScriptError.SPLASH_LUA_ERROR,
            "splash_method": None,
            "response_method": meth.__name__,
        })


class _ExposedBoundResponse(_ExposedResponse):
    """
    Response object exposed to Lua. This Response type provides
    a way to manipulate the response (currently it is possible to
    abort downloading).
    """
    def __init__(self, lua, exceptions, reply, exposed_request,
                 har_entry=None):
        super(_ExposedBoundResponse, self).__init__(
            lua, exceptions, reply, exposed_request, har_entry
        )
        self.response = reply

    def clear(self):
        super(_ExposedBoundResponse, self).clear()
        self.response = None

    @command()
    @requires_response
    def abort(self):
        self.response.abort()


class Extras(BaseExposedObject):
    """
    Extra features exposed to Lua via custom modules.

    TODO: users should be able to expose their own plugins
    """
    def __init__(self, lua, exceptions):
        super(Extras, self).__init__(lua, exceptions)
        wrapper = self.lua.eval("require('extras')")
        self._wrapped = wrapper._create(self)

    @command(decode_arguments=False)
    def base64_encode(self, data):
<<<<<<< HEAD
        data = to_bytes(data)
=======
        if isinstance(data, BinaryCapsule):
            return data.as_b64()
        if not isinstance(data, bytes):
            data = data.encode('utf8')
>>>>>>> 4267db33
        return base64.b64encode(data)

    @command()
    def base64_decode(self, data):
        return base64.b64decode(data)

    @command(table_argument=True)
    def json_encode(self, obj):
        pyobj = self.lua.lua2python(obj)
        return json.dumps(pyobj, cls=SplashJSONEncoder)

    @command()
    def json_decode(self, s):
        return json.loads(s)

    @command(decode_arguments=False)
    def treat_as_binary(self, s, content_type=None):
        s = self.lua.lua2python(s, max_depth=1, encoding=None)
        content_type = self.lua.lua2python(content_type, max_depth=1,
                                           encoding=None)

        if isinstance(s, BinaryCapsule):
            if content_type is not None:
                return BinaryCapsule(s.data, content_type)
            else:
                return s

        if content_type is None:
            content_type = b'application/octet-stream'
        return BinaryCapsule(s, content_type)

    @command()
    def treat_as_string(self, s):
        assert isinstance(s, BinaryCapsule)
        return s.data, s.content_type

    def inject_to_globals(self):
        self.lua.add_to_globals("__extras", self._wrapped)
        self.lua.add_allowed_module("base64")
        self.lua.add_allowed_module("json")
        self.lua.add_allowed_module("treat")


class SplashCoroutineRunner(BaseScriptRunner):
    """
    Utility class for running Splash async functions (e.g. callbacks).
    """

    def __init__(self, lua, splash, log, sandboxed):
        self.splash = splash
        super(SplashCoroutineRunner, self).__init__(lua=lua, log=log, sandboxed=sandboxed)

    def start(self, coro_func, coro_args=None, return_result=None, return_error=None):
        do_nothing = lambda *args, **kwargs: None
        self.return_result = return_result or do_nothing
        self.return_error = return_error or do_nothing
        super(SplashCoroutineRunner, self).start(coro_func, coro_args)

    def on_result(self, result):
        self.return_result(result)

    def on_async_command(self, cmd):
        self.splash.run_async_command(cmd)

    @stop_on_error
    def dispatch(self, cmd_id, *args):
        super(SplashCoroutineRunner, self).dispatch(cmd_id, *args)


class MainCoroutineRunner(SplashCoroutineRunner):
    """
    Utility class for running main Splash Lua coroutine.
    """
    def __init__(self, lua, splash, log, sandboxed):
        self.exceptions = splash.exceptions
        super(MainCoroutineRunner, self).__init__(
            lua=lua,
            splash=splash,
            log=log,
            sandboxed=sandboxed
        )

    def start(self, main_coro, return_result=None, return_error=None):
        self.exceptions.clear()
        args = [self.splash.get_wrapped()]
        super(MainCoroutineRunner, self).start(main_coro, args, return_result, return_error)

    def on_result(self, result):
        self.return_result((
            result,
            self.splash.result_content_type(),
            self.splash.result_headers(),
            self.splash.result_status_code(),
        ))

    def on_lua_error(self, lua_exception):
        py_exception = self.exceptions.get_last()

        if not py_exception:
            return

        py_exception = self._make_script_error(py_exception)
        self.log("[lua] LuaError is caused by %r" % py_exception)

        if not isinstance(py_exception, ScriptError):
            # XXX: we only know how to handle ScriptError
            self.log("[lua] returning Lua error as-is")
            return

        # Remove internal details from the Lua error message
        # and add cleaned up information to the error info.
        py_info = py_exception.args[0]
        lua_info = parse_error_message(lua_exception.args[0])
        if isinstance(py_info, dict) and 'message' in py_info:
            py_info.update(lua_info)
            py_info['error'] = py_info['message']  # replace Lua error message
            if 'line_number' in lua_info and 'source' in lua_info:
                py_info['message'] = "%s:%s: %s" % (
                    lua_info['source'], lua_info['line_number'],
                    py_info['error']
                )
            else:
                py_info['message'] = py_info['error']

        raise ScriptError(py_info)

    def _make_script_error(self, ex):
        if not isinstance(ex, (TypeError, ValueError)):
            return ex

        return ScriptError({
            'type': ScriptError.SPLASH_LUA_ERROR,
            'message': str(ex.args[0]),
        })


class LuaRender(RenderScript):
    default_min_log_level = 2

    @stop_on_error
    def start(self, lua_source, sandboxed, lua_package_path,
              lua_sandbox_allowed_modules):
        self.exceptions = StoredExceptions()
        self.log(lua_source)
        self.sandboxed = sandboxed
        self.lua = SplashLuaRuntime(
            sandboxed=sandboxed,
            lua_package_path=lua_package_path,
            lua_sandbox_allowed_modules=lua_sandbox_allowed_modules
        )
        self.splash = Splash(self.lua, self.exceptions, self.tab, self.render_options)
        self.extras = Extras(self.lua, self.exceptions)
        self.extras.inject_to_globals()

        self.runner = MainCoroutineRunner(
            lua=self.lua,
            splash=self.splash,
            log=self.log,
            sandboxed=sandboxed,
        )

        try:
            main_coro = self.get_main_coro(lua_source)
        except lupa.LuaSyntaxError as e:
            # XXX: is this code active?
            # It looks like we're always getting LuaError
            # because of sandbox and coroutine handling code.
            raise ScriptError({
                'type': ScriptError.SYNTAX_ERROR,
                'message': e.args[0],
            })
        except lupa.LuaError as e:
            # Error happened before starting coroutine
            info = parse_error_message(e.args[0])
            info.update({
                "type": ScriptError.LUA_INIT_ERROR,
                "message": e.args[0],
            })
            raise ScriptError(info)
        # except ValueError as e:
        #     # XXX: when does it happen?
        #     raise ScriptError({
        #         "type": ScriptError.UNKNOWN_ERROR,
        #         "message": repr(e),
        #     })

        self.runner.start(
            main_coro=main_coro,
            return_result=self.return_result,
            return_error=self.return_error,
        )

    def get_main_coro(self, lua_source):
        if self.sandboxed:
            main, env = get_main_sandboxed(self.lua, lua_source)
        else:
            main, env = get_main(self.lua, lua_source)
        return self.lua.create_coroutine(main)<|MERGE_RESOLUTION|>--- conflicted
+++ resolved
@@ -25,16 +25,13 @@
 from splash.har.qt import reply2har, request2har
 from splash.har.utils import get_response_body_bytes
 from splash.render_options import RenderOptions
-<<<<<<< HEAD
-from splash.utils import truncated, BinaryCapsule, to_bytes, requires_attr
-=======
 from splash.utils import (
     truncated,
     BinaryCapsule,
+    to_bytes,
     requires_attr,
     SplashJSONEncoder
 )
->>>>>>> 4267db33
 from splash.qtutils import (
     REQUEST_ERRORS_SHORT,
     drop_request,
@@ -320,14 +317,8 @@
     @emits_lua_objects
     @decodes_lua_arguments('utf8')
     def __call__(self, *args):
-<<<<<<< HEAD
-        args = self.lua.lua2python(args, binary=False)
         args_text = json.dumps(args, ensure_ascii=False)[1:-1]
         func_text = json.dumps([self.source], ensure_ascii=False)[1:-1]
-=======
-        args_text = json.dumps(args, ensure_ascii=False, encoding="utf8")[1:-1]
-        func_text = json.dumps([self.source], ensure_ascii=False, encoding='utf8')[1:-1]
->>>>>>> 4267db33
         wrapper_script = """
         (function(func_text){
             try{
@@ -527,22 +518,14 @@
             if isinstance(body, dict):
                 body = six.moves.urllib.parse.urlencode(body)
             else:
-<<<<<<< HEAD
                 raise ScriptError({
                     "argument": "formdata",
-                    "message": "formdata argument for go() must be Lua table"
+                    "message": "formdata argument for go() must be a Lua table"
                 })
-
-        elif body:
-            if not isinstance(body, (six.text_type, bytes)):
-=======
-                raise ScriptError({"argument": "formdata",
-                                   "message": "formdata argument for go() must be a Lua table"})
 
         elif body:
             body = self.lua.lua2python(body, encoding=None, max_depth=2)
             if not isinstance(body, bytes):
->>>>>>> 4267db33
                 raise ScriptError({"argument": "body",
                                    "message": "request body must be a string"})
 
@@ -702,20 +685,14 @@
         :param body: string with body to be sent in request
         :return: AysncBrowserCommand http_post
         """
-<<<<<<< HEAD
+        if isinstance(body, BinaryCapsule):
+            body = body.data
+
         if body and not isinstance(body, (six.text_type, bytes)):
             raise ScriptError({
                 "argument": "body",
                 "message": "body argument for splash:http_post() must be string"
             })
-=======
-        if isinstance(body, BinaryCapsule):
-            body = body.data
-
-        if body and not isinstance(body, basestring):
-            raise ScriptError({"argument": "body",
-                               "message": "body argument for splash:http_post() must be string"})
->>>>>>> 4267db33
 
         return self._http_request(url, headers, follow_redirects, body, browser_command="http_post")
 
@@ -1214,30 +1191,17 @@
 
 
 class _ExposedResponse(BaseExposedObject):
-<<<<<<< HEAD
-    """ Response object exposed to Lua in on_response callback """
-
-    _attribute_whitelist = ["headers", "info", "request"]
-=======
     """
     Response object exposed to Lua. This Response type doesn't provide methods
     to manupulate a response.
     """
     _attribute_whitelist = ["headers", "request"]
->>>>>>> 4267db33
 
     def __init__(self, lua, exceptions, reply, exposed_request,
                  har_entry=None, read_body=False):
         super(_ExposedResponse, self).__init__(lua, exceptions)
-<<<<<<< HEAD
-        # according to specs HTTP response headers should not contain unicode
-        # https://github.com/kennethreitz/requests/issues/1926#issuecomment-35524028
-        _headers = {bytes(k): bytes(v) for k, v in reply.rawHeaderPairs()}
-        self.headers = self.lua.python2lua(_headers)
-=======
         self.headers = self.lua.python2lua(get_headers_dict(reply))
 
->>>>>>> 4267db33
         if har_entry is None:
             if read_body:
                 resp_info = reply2har(reply, include_content=True, binary_content=False)
@@ -1331,14 +1295,9 @@
 
     @command(decode_arguments=False)
     def base64_encode(self, data):
-<<<<<<< HEAD
-        data = to_bytes(data)
-=======
         if isinstance(data, BinaryCapsule):
             return data.as_b64()
-        if not isinstance(data, bytes):
-            data = data.encode('utf8')
->>>>>>> 4267db33
+        data = to_bytes(data)
         return base64.b64encode(data)
 
     @command()
