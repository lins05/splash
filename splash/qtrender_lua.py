# -*- coding: utf-8 -*-
from __future__ import absolute_import, print_function
import json
import functools
import itertools
import resource
import contextlib
import time
import sys
import sip
import twisted

import lupa
<<<<<<< HEAD
import six
=======
>>>>>>> 894a208b

import splash
from splash.browser_tab import JsError
from splash.lua_runner import (
    BaseScriptRunner,
    ScriptError,
    ImmediateResult,
    AsyncCommand
)
from splash.qtrender import RenderScript, stop_on_error
from splash.lua import get_main, get_main_sandboxed
from splash.har.qt import reply2har, request2har
from splash.render_options import BadOption, RenderOptions
from splash.utils import truncated, BinaryCapsule, to_bytes
from splash.qtutils import (
    REQUEST_ERRORS_SHORT,
    drop_request,
    set_request_url,
    create_proxy,
    get_versions)
from splash.lua_runtime import SplashLuaRuntime


class AsyncBrowserCommand(AsyncCommand):
    def __repr__(self):
        kwargs = self.kwargs.copy()
        if 'callback' in kwargs:
            kwargs['callback'] = '<a callback>'
        if 'errback' in kwargs:
            kwargs['errback'] = '<an errback>'
        kwargs_repr = truncated(repr(kwargs), 400, "...[long kwargs truncated]")
        return "%s(id=%r, name=%r, kwargs=%s)" % (self.__class__.__name__, self.id, self.name, kwargs_repr)


def command(async=False, can_raise_async=False, table_argument=False,
            sets_callback=False):
    """ Decorator for marking methods as commands available to Lua """

    if sets_callback:
        table_argument = True

    def decorator(meth):
        if not table_argument:
            meth = lupa.unpacks_lua_table_method(meth)

        if sets_callback:
            meth = first_argument_from_storage(meth)

        meth = exceptions_as_return_values(
            can_raise(
                emits_lua_objects(meth)
            )
        )
        meth._is_command = True
        meth._is_async = async
        meth._can_raise_async = can_raise_async
        meth._sets_callback = sets_callback
        return meth
    return decorator


def lua_property(name):
    """ Decorator for marking methods that make attributes available to Lua """
    def decorator(meth):
        def setter(method):
            meth._setter_method = method.__name__
            return method
        meth._is_lua_property = True
        meth._name = name
        meth.lua_setter = setter
        return meth
    return decorator


def emits_lua_objects(meth):
    """
    This decorator makes method convert results to
    native Lua formats when possible
    """
    @functools.wraps(meth)
    def wrapper(self, *args, **kwargs):
        res = meth(self, *args, **kwargs)
        py2lua = self.lua.python2lua
        if isinstance(res, tuple):
            return tuple(py2lua(r) for r in res)
        else:
            return py2lua(res)
    return wrapper


def first_argument_from_storage(meth):
    """
    Methods decorated with ``first_argument_from_storage`` decorator
    take a value from self.tmp_storage and use it
    as a first argument. It is a workaround for Lupa issue
    (see https://github.com/scoder/lupa/pull/49).
    """
    @functools.wraps(meth)
    def wrapper(self, *args, **kwargs):
        arg = self.tmp_storage[1]
        del self.tmp_storage[1]
        return meth(self, arg, *args, **kwargs)
    return wrapper


def is_command(meth):
    """ Return True if method is an exposed Lua command """
    return getattr(meth, '_is_command', False)


def is_lua_property(meth):
    """ Return True if method is exposed to an Lua attribute """
    return getattr(meth, '_is_lua_property', False)


def can_raise(meth):
    """
    Decorator for preserving Python exceptions raised in Python
    methods called from Lua.
    """
    @functools.wraps(meth)
    def wrapper(self, *args, **kwargs):
        try:
            return meth(self, *args, **kwargs)
        except ScriptError as e:
            self._exceptions.append(e)
            raise
        except BaseException as e:
            self._exceptions.append(ScriptError(e))
            raise
    return wrapper


def exceptions_as_return_values(meth):
    """
    Decorator for allowing Python exceptions to be caught from Lua.

    It makes wrapped methods return ``True, result`` and ``False, repr(exception)``
    pairs instead of raising an exception; Lua script should handle it itself
    and raise an error when needed. In Splash this is done by
    splash/lua_modules/splash.lua unwraps_errors decorator.
    """
    @functools.wraps(meth)
    def wrapper(self, *args, **kwargs):
        try:
            result = meth(self, *args, **kwargs)
            if isinstance(result, tuple):
                return (True,) + result
            else:
                return True, result
        except Exception as e:
            return False, repr(e)
    wrapper._returns_error_flag = True
    return wrapper


def get_commands(obj):
    """
    Inspect a Python object and get a dictionary of all its commands
    which was made available to Lua using @command decorator.
    """
    commands = {}
    for name in dir(obj):
        value = getattr(obj, name)
        if is_command(value):
            commands[name] = {
                'is_async': getattr(value, '_is_async'),
                'returns_error_flag': getattr(value, '_returns_error_flag', False),
                'can_raise_async': getattr(value, '_can_raise_async', False),
                'sets_callback': getattr(value, '_sets_callback', False),
            }
    return commands


def get_lua_properties(obj):
    """
    Inspect a Python object and get a dictionary of all lua properties, their
    getter and setter methods which were made available to Lua using
    @lua_property and @<getter_method_name>.lua_setter decorators.
    """
    lua_properties = {}
    for name in dir(obj):
        value = getattr(obj, name)
        if is_lua_property(value):
            setter_method = getattr(value, '_setter_method')
            lua_properties[setter_method] = {
                'name': getattr(value, '_name'),
                'getter_method': name,
            }
    return lua_properties


class _WrappedJavascriptFunction(object):
    """
    JavaScript functions wrapper. It allows to call JS functions
    with arguments.
    """
    def __init__(self, splash, source):
        """
        :param splash.browser_tab.BrowserTab tab: BrowserTab object
        :param str source: function source code
        """
        self.lua = splash.lua
        self.tab = splash.tab
        self.source = source
        self._exceptions = splash._exceptions

    @exceptions_as_return_values
    @can_raise
    @emits_lua_objects
    def __call__(self, *args):
        args = self.lua.lua2python(args, binary=False)
        args_text = json.dumps(args, ensure_ascii=False)[1:-1]
        func_text = json.dumps([self.source], ensure_ascii=False)[1:-1]
        wrapper_script = """
        (function(func_text){
            try{
                var func = eval("(" + func_text + ")");
                return {
                    result: func(%(args)s),
                    error: false,
                }
            }
            catch(e){
                return {
                    error: true,
                    error_repr: e.toString(),
                }
            }
        })(%(func_text)s)
        """ % {"func_text": func_text, "args": args_text}

        # print(wrapper_script)
        res = self.tab.evaljs(wrapper_script)

        if not isinstance(res, dict):
            raise ScriptError("[lua] unknown error during JS function call: %r; %r" % (res, wrapper_script))

        if res["error"]:
            raise ScriptError("[lua] error during JS function call: %r" % (res.get("error_repr", "<unknown error>"),))

        return res.get("result")


class Splash(object):
    """
    This object is passed to Lua script as an argument to 'main' function
    (wrapped in 'Splash' Lua object; see :file:`splash/lua_modules/splash.lua`).
    """
    _result_content_type = None
    _result_status_code = 200
    _attribute_whitelist = ['commands', 'args', 'tmp_storage',
                            'lua_properties']

    def __init__(self, lua, tab, render_options=None):
        """
        :param SplashLuaRuntime lua: Lua wrapper
        :param splash.browser_tab.BrowserTab tab: BrowserTab object
        :param splash.render_options.RenderOptions render_options: arguments
        """
        self.tab = tab
        self.lua = lua

        self._exceptions = []
        self._command_ids = itertools.count()

        if isinstance(render_options, RenderOptions):
            self.args = self.lua.python2lua(render_options.data)
        elif isinstance(render_options, dict):
            self.args = self.lua.python2lua(render_options)
        elif render_options is None:
            self.args = self.lua.python2lua({})
        else:
            raise ValueError("Invalid render_options type: %s" % render_options.__class__)

        commands = get_commands(self)
        self.commands = self.lua.python2lua(commands)

        lua_properties = get_lua_properties(self)
        self.lua_properties = self.lua.python2lua(lua_properties)
        lua_attr_getters = [
            lua_properties[attr]['getter_method'] for attr in lua_properties]

        self.attr_whitelist = (list(commands.keys()) +
                               list(lua_properties.keys()) +
                               lua_attr_getters +
                               self._attribute_whitelist)

        self.lua.add_allowed_object(self, self.attr_whitelist)
        self.tmp_storage = self.lua.table_from({})

        wrapper = self.lua.eval("require('splash')")
        self._wrapped = wrapper._create(self)

        self._result_headers = []

    def init_dispatcher(self, return_func):
        """
        :param callable return_func: function that continues the script
        """
        self._return = return_func

    @lua_property('js_enabled')
    @command()
    def get_js_enabled(self):
        return self.tab.get_js_enabled()

    @get_js_enabled.lua_setter
    @command()
    def set_js_enabled(self, value):
        self.tab.set_js_enabled(value)

    @command(async=True)
    def wait(self, time, cancel_on_redirect=False, cancel_on_error=True):
        time = float(time)
        if time < 0:
            raise BadOption("splash:wait time can't be negative")

        cmd_id = next(self._command_ids)

        def success():
            self._return(cmd_id, True)

        def redirect(error_info):
            self._return(cmd_id, None, 'redirect')

        def error(error_info):
            self._return(cmd_id, None, self._error_info_to_lua(error_info))

        return AsyncBrowserCommand(cmd_id, "wait", dict(
            time_ms = time*1000,
            callback = success,
            onredirect = redirect if cancel_on_redirect else False,
            onerror = error if cancel_on_error else False,
        ))

    @command(async=True)
    def go(self, url, baseurl=None, headers=None):
        if url is None:
            raise ScriptError("'url' is required for splash:go")

        if self.tab.web_page.navigation_locked:
            return ImmediateResult((None, "navigation_locked"))

        cmd_id = next(self._command_ids)

        def success():
            try:
                code = self.tab.last_http_status()
                if code and 400 <= code < 600:
                    # return HTTP errors as errors
                    self._return(cmd_id, None, "http%d" % code)
                else:
                    self._return(cmd_id, True)
            except Exception as e:
                self._return(cmd_id, None, "internal_error")

        def error(error_info):
            self._return(cmd_id, None, self._error_info_to_lua(error_info))

        return AsyncBrowserCommand(cmd_id, "go", dict(
            url=url,
            baseurl=baseurl,
            callback=success,
            errback=error,
            headers=self.lua.lua2python(headers, max_depth=3),
        ))

    @command()
    def html(self):
        return self.tab.html()

    @command()
    def png(self, width=None, height=None, render_all=False,
            scale_method=None):
        if width is not None:
            width = int(width)
        if height is not None:
            height = int(height)
        result = self.tab.png(width, height, b64=False, render_all=render_all,
                              scale_method=scale_method)
        return BinaryCapsule(result, 'image/png')

    @command()
    def jpeg(self, width=None, height=None, render_all=False,
             scale_method=None, quality=None):
        if width is not None:
            width = int(width)
        if height is not None:
            height = int(height)
        if quality is not None:
            quality = int(quality)
        result = self.tab.jpeg(width, height, b64=False, render_all=render_all,
                               scale_method=scale_method, quality=quality)
        return BinaryCapsule(result, 'image/jpeg')

    @command()
    def har(self):
        return self.tab.har()

    @command()
    def history(self):
        return self.tab.history()

    @command()
    def stop(self):
        self.tab.stop_loading()

    @command()
    def evaljs(self, snippet):
        return self.tab.evaljs(snippet)

    @command()
    def runjs(self, snippet):
        try:
            self.tab.runjs(snippet)
            return True
        except JsError as e:
            return None, e.args[0]

    @command(async=True, can_raise_async=True)
    def wait_for_resume(self, snippet, timeout=0):
        cmd_id = next(self._command_ids)

        def callback(result):
            self._return(cmd_id, self.lua.python2lua(result))

        def errback(msg, raise_):
            self._return(cmd_id, None, "JavaScript error: %s" % msg, raise_)

        return AsyncBrowserCommand(cmd_id, "wait_for_resume", dict(
            js_source=snippet,
            callback=callback,
            errback=errback,
            timeout=timeout,
        ))

    @command()
    def private_jsfunc(self, func):
        return _WrappedJavascriptFunction(self, func)

    @command(async=True)
    def http_get(self, url, headers=None, follow_redirects=True):
        if url is None:
            raise ScriptError("'url' is required for splash:http_get")

        cmd_id = next(self._command_ids)

        def callback(reply):
            reply_har = reply2har(reply, include_content=True, binary_content=True)
            self._return(cmd_id, self.lua.python2lua(reply_har))

        return AsyncBrowserCommand(cmd_id, "http_get", dict(
            url=url,
            callback=callback,
            headers=self.lua.lua2python(headers, max_depth=3),
            follow_redirects=follow_redirects,
        ))

    @command(async=True)
    def autoload(self, source_or_url=None, source=None, url=None):
        if len([a for a in [source_or_url, source, url] if a is not None]) != 1:
            raise ScriptError("splash:autoload requires a single argument")

        if source_or_url is not None:
            source_or_url = source_or_url.strip()
            if source_or_url.startswith(("http://", "https://")):
                source, url = None, source_or_url
            else:
                source, url = source_or_url, None

        if source is not None:
            # load source directly
            self.tab.autoload(source)
            return ImmediateResult(True)
        else:
            # load JS from a remote resource
            cmd_id = next(self._command_ids)

            def callback(reply):
                if reply.error():
                    reason = REQUEST_ERRORS_SHORT.get(reply.error(), '?')
                    self._return(cmd_id, None, reason)
                else:
                    source = bytes(reply.readAll()).decode('utf-8')
                    self.tab.autoload(source)
                    self._return(cmd_id, True)

            return AsyncBrowserCommand(cmd_id, "http_get", dict(
                url=url,
                callback=callback
            ))

    @command(async=True)
    def set_content(self, data, mime_type=None, baseurl=None):
        cmd_id = next(self._command_ids)
        if isinstance(data, six.text_type):
            data = data.encode('utf8')

        def success():
            self._return(cmd_id, True)

        def error(error_info):
            self._return(cmd_id, None, self._error_info_to_lua(error_info))

        return AsyncBrowserCommand(cmd_id, "set_content", dict(
            data=data,
            baseurl=baseurl,
            mime_type=mime_type,
            callback=success,
            errback=error,
        ))

    @command()
    def lock_navigation(self):
        self.tab.lock_navigation()

    @command()
    def unlock_navigation(self):
        self.tab.unlock_navigation()

    @command()
    def get_cookies(self):
        return self.tab.get_cookies()

    @command()
    def clear_cookies(self):
        return self.tab.clear_cookies()

    @command(table_argument=True)
    def init_cookies(self, cookies):
        cookies = self.lua.lua2python(cookies, binary=False, max_depth=3)
        if isinstance(cookies, dict):
            keys = sorted(cookies.keys())
            cookies = [cookies[k] for k in keys]
        return self.tab.init_cookies(cookies)

    @command()
    def delete_cookies(self, name=None, url=None):
        return self.tab.delete_cookies(name=name, url=url)

    @command()
    def add_cookie(self, name, value, path=None, domain=None, expires=None,
                   httpOnly=None, secure=None):
        cookie = dict(name=name, value=value)
        if path is not None:
            cookie["path"] = path
        if domain is not None:
            cookie["domain"] = domain
        if expires is not None:
            cookie["expires"] = expires
        if httpOnly is not None:
            cookie["httpOnly"] = httpOnly
        if secure is not None:
            cookie["secure"] = secure
        return self.tab.add_cookie(cookie)

    @command()
    def set_result_content_type(self, content_type):
        if not isinstance(content_type, six.string_types):
            raise ScriptError("splash:set_result_content_type() argument must be a string")
        self._result_content_type = content_type

    @command()
    def set_result_status_code(self, code):
        if not isinstance(code, int) or not (200 <= code <= 999):
            raise ScriptError("splash:set_result_status_code() argument must be a number 200 <= code <= 999")
        self._result_status_code = code

    @command()
    def set_result_header(self, name, value):
        if not all([isinstance(h, six.string_types) for h in [name, value]]):
            raise ScriptError("splash:set_result_header() arguments must be strings")

        try:
            name = name.encode('ascii')
            value = value.encode('ascii')
        except UnicodeEncodeError:
            raise ScriptError("splash:set_result_header() arguments must be ascii")

        header = (name, value)
        self._result_headers.append(header)

    @command()
    def set_user_agent(self, value):
        if not isinstance(value, six.string_types):
            raise ScriptError("splash:set_user_agent() argument must be a string")
        self.tab.set_user_agent(value)

    @command(table_argument=True)
    def set_custom_headers(self, headers):
        self.tab.set_custom_headers(self.lua.lua2python(headers, max_depth=3))

    @command()
    def get_viewport_size(self):
        sz = self.tab.web_page.viewportSize()
        return sz.width(), sz.height()

    @command()
    def set_viewport_size(self, width, height):
        self.tab.set_viewport('%dx%d' % (width, height))

    @command()
    def set_viewport_full(self):
        return tuple(self.tab.set_viewport('full'))

    @lua_property('images_enabled')
    @command()
    def get_images_enabled(self):
        return self.tab.get_images_enabled()

    @get_images_enabled.lua_setter
    @command()
    def set_images_enabled(self, enabled):
        if enabled is not None:
            self.tab.set_images_enabled(int(enabled))

    @lua_property('resource_timeout')
    @command()
    def get_resource_timeout(self):
        return self.tab.get_resource_timeout()

    @get_resource_timeout.lua_setter
    @command()
    def set_resource_timeout(self, timeout):
        if timeout is None:
            timeout = 0
        timeout = float(timeout)
        if timeout < 0:
            raise ScriptError("splash.resource_timeout can't be negative")
        self.tab.set_resource_timeout(timeout)

    @command()
    def status_code(self):
        return self.tab.last_http_status()

    @command()
    def url(self):
        return self.tab.url

    @command()
    def get_perf_stats(self):
        """ Return performance-related statistics. """
        rusage = resource.getrusage(resource.RUSAGE_SELF)
        # on Mac OS X ru_maxrss is in bytes, on Linux it is in KB
        rss_mul = 1 if sys.platform == 'darwin' else 1024
        return {'maxrss': rusage.ru_maxrss * rss_mul,
                'cputime': rusage.ru_utime + rusage.ru_stime,
                'walltime': time.time()}

    @command(sets_callback=True)
    def private_on_request(self, callback):
        """
        Register a Lua callback to be called when a resource is requested.
        """
        def py_callback(request, operation, outgoing_data):
            with wrapped_request(self.lua, request, operation, outgoing_data) as req:
                callback(req)
        self.tab.register_callback("on_request", py_callback)
        return True

    @command(sets_callback=True)
    def private_on_response_headers(self, callback):

        def res_callback(reply):
            with wrapped_response(self.lua, reply) as res:
                callback(res)

        self.tab.register_callback("on_response_headers", res_callback)
        return True

    @command()
    def get_version(self):
        versions = get_versions()
        versions.update({
            "splash": splash.__version__,
            "major": int(splash.version_info[0]),
            "minor": int(splash.version_info[1]),
            "twisted": twisted.version.short(),
            "python": sys.version,
        })
        return versions

    def _error_info_to_lua(self, error_info):
        if error_info is None:
            return "error"
        res = "%s%s" % (error_info.type.lower(), error_info.code)
        if res == "http200":
            return "render_error"
        return res

    def get_real_exception(self):
        if self._exceptions:
            return self._exceptions[-1]

    def clear_exceptions(self):
        self._exceptions[:] = []

    def result_content_type(self):
        if self._result_content_type is None:
            return None
        return str(self._result_content_type)

    def result_status_code(self):
        return self._result_status_code

    def result_headers(self):
        return self._result_headers

    def get_wrapped(self):
        """ Return a Lua wrapper for this object. """
        return self._wrapped

    def run_async_command(self, cmd):
        """ Execute _AsyncCommand """
        meth = getattr(self.tab, cmd.name)
        return meth(**cmd.kwargs)


@contextlib.contextmanager
def wrapped_request(lua, request, operation, outgoing_data):
    """
    Context manager which returns a wrapped QNetworkRequest
    suitable for using in Lua code.
    """
    req = _WrappedRequest(lua, request, operation, outgoing_data)
    try:
        with lua.object_allowed(req, req.attr_whitelist):
            yield req
    finally:
        req.clear()


def _requires_request(meth):
    @functools.wraps(meth)
    def wrapper(self, *args, **kwargs):
        if self.request is None:
            raise ValueError("request is used outside a callback")
        return meth(self, *args, **kwargs)
    return wrapper


class _WrappedRequest(object):
    """ QNetworkRequest wrapper for Lua """
    # TODO perhaps refactor common parts
    # of wrapped response and wrapped request into common object?

    _attribute_whitelist = ['info', 'commands']

    def __init__(self, lua, request, operation, outgoing_data):
        self.request = request
        self.lua = lua
        self.info = self.lua.python2lua(
            request2har(request, operation, outgoing_data)
        )
        commands = get_commands(self)
        self.commands = self.lua.python2lua(commands)
        self.attr_whitelist = list(commands.keys()) + self._attribute_whitelist
        self._exceptions = []

    def clear(self):
        self.request = None
        self.lua = None

    @command()
    @_requires_request
    def abort(self):
        drop_request(self.request)

    @command()
    @_requires_request
    def set_url(self, url):
        set_request_url(self.request, url)

    @command()
    @_requires_request
    def set_proxy(self, host, port, username=None, password=None, type='HTTP'):
        proxy = create_proxy(host, port, username, password, type)
        self.request.custom_proxy = proxy

    @command()
    @_requires_request
    def set_header(self, name, value):
        self.request.setRawHeader(to_bytes(name), to_bytes(value))

    @command()
    @_requires_request
    def set_timeout(self, timeout):
        timeout = float(timeout)
        if timeout < 0:
            raise ScriptError("request:set_timeout() argument can't be < 0")
        self.request.timeout = timeout


def _requires_response(meth):
    @functools.wraps(meth)
    def wrapper(self, *args, **kwargs):
        if self.response is None:
            raise ValueError("response is used outside callback")
        return meth(self, *args, **kwargs)
    return wrapper


@contextlib.contextmanager
def wrapped_response(lua, reply):
    """
    Context manager which returns a wrapped QNetworkReply
    suitable for using in Lua code.
    """
    res = _WrappedResponse(lua, reply)
    try:
        with lua.object_allowed(res, res.attr_whitelist):
            yield res
    finally:
        res.clear()


class _WrappedResponse(object):
    _attribute_whitelist = [
        'commands', "headers", "response",  "info", "request"
    ]

    def __init__(self, lua, reply):
        self.lua = lua
        self.response = reply
        # according to specs HTTP response headers should not contain unicode
        # https://github.com/kennethreitz/requests/issues/1926#issuecomment-35524028
        _headers = {bytes(k): bytes(v) for k, v in reply.rawHeaderPairs()}
        self.headers = self.lua.python2lua(_headers)
        self.info = self.lua.python2lua(reply2har(reply))
        commands = get_commands(self)
        self.commands = self.lua.python2lua(commands)
        self.attr_whitelist = list(commands.keys()) + self._attribute_whitelist
        self._exceptions = []
        self.request = self.lua.python2lua(
            request2har(reply.request(), reply.operation())
        )

    def clear(self):
        self.response = None
        self.lua = None
        self.request = None

    @command()
    @_requires_response
    def abort(self):
        self.response.abort()


class SplashScriptRunner(BaseScriptRunner):
    """
    An utility class for running Lua coroutines that interact with Splash.
    """
    def __init__(self, lua, splash, log, sandboxed):
        self.splash = splash
        self.splash.init_dispatcher(self.dispatch)
        super(SplashScriptRunner, self).__init__(lua=lua, log=log, sandboxed=sandboxed)

    def start(self, main_coro, return_result, return_error):
        self.return_result = return_result
        self.return_error = return_error
        self.splash.clear_exceptions()
        super(SplashScriptRunner, self).start(main_coro, [self.splash.get_wrapped()])

    def on_result(self, result):
        self.return_result((
            result,
            self.splash.result_content_type(),
            self.splash.result_headers(),
            self.splash.result_status_code(),
        ))

    def on_async_command(self, cmd):
        self.splash.run_async_command(cmd)

    def on_lua_error(self, lua_exception):
        ex = self.splash.get_real_exception()
        if not ex:
            return
        self.log("[lua] LuaError is caused by %r" % ex)
        if isinstance(ex, ScriptError):
            ex.enrich_from_lua_error(lua_exception)
        raise ex

    @stop_on_error
    def dispatch(self, cmd_id, *args):
        super(SplashScriptRunner, self).dispatch(cmd_id, *args)


class LuaRender(RenderScript):

    default_min_log_level = 2

    @stop_on_error
    def start(self, lua_source, sandboxed, lua_package_path,
              lua_sandbox_allowed_modules):
        self.log(lua_source)
        self.sandboxed = sandboxed
        self.lua = SplashLuaRuntime(
            sandboxed=sandboxed,
            lua_package_path=lua_package_path,
            lua_sandbox_allowed_modules=lua_sandbox_allowed_modules
        )
        self.splash = Splash(self.lua, self.tab, self.render_options)

        self.runner = SplashScriptRunner(
            lua=self.lua,
            splash=self.splash,
            log=self.log,
            sandboxed=sandboxed,
        )

        try:
            main_coro = self.get_main(lua_source)
        except (ValueError, lupa.LuaSyntaxError, lupa.LuaError) as e:
            raise ScriptError("lua_source: " + repr(e))

        self.runner.start(
            main_coro=main_coro,
            return_result=self.return_result,
            return_error=self.return_error,
        )

    def get_main(self, lua_source):
        if self.sandboxed:
            main, env = get_main_sandboxed(self.lua, lua_source)
        else:
            main, env = get_main(self.lua, lua_source)
        return self.lua.create_coroutine(main)<|MERGE_RESOLUTION|>--- conflicted
+++ resolved
@@ -7,14 +7,10 @@
 import contextlib
 import time
 import sys
-import sip
+import six
+
+import lupa
 import twisted
-
-import lupa
-<<<<<<< HEAD
-import six
-=======
->>>>>>> 894a208b
 
 import splash
 from splash.browser_tab import JsError
