# -*- coding: utf-8 -*-
from __future__ import absolute_import
<<<<<<< HEAD
from PyQt5.QtCore import QDateTime, Qt, QUrl
from PyQt5.QtNetwork import QNetworkRequest, QNetworkCookie, QNetworkCookieJar

from splash.utils import to_unicode, to_bytes
=======
from PyQt4.QtCore import QDateTime, Qt
from PyQt4.QtNetwork import QNetworkRequest, QNetworkCookie, QNetworkCookieJar

from splash.qtutils import to_qurl

>>>>>>> f3570668


class SplashCookieJar(QNetworkCookieJar):
    def update_cookie_header(self, request):
        """ Use this cookiejar to set Cookie: request header """
        if not _should_send_cookies(request):
            return

        cookies = self.cookiesForUrl(request.url())
        if not cookies:
            return

        request.setRawHeader(b"Cookie", _cookies_to_raw(cookies))

    def fill_from_reply(self, reply):
        """ Add cookies from the reply to the cookiejar """
        # based on QNetworkReplyImplPrivate::metaDataChanged C++ code
        if not _should_save_cookies(reply.request()):
            return
        cookies = reply.header(QNetworkRequest.SetCookieHeader)
        if not cookies:
            return
        self.setCookiesFromUrl(cookies, reply.url())

    def delete(self, name=None, url=None):
        """
        Remove all cookies with a passed name for the passed url.
        Return a number of cookies deleted.
        """
        all_cookies = self.allCookies()
        if url is None:
            new_cookies = [c for c in all_cookies if
                           to_unicode(bytes(c.name())) != name]
        else:
            remove_cookies = self.cookiesForUrl(to_qurl(url))
            if name is not None:
                remove_cookies = [c for c in remove_cookies if
                                  to_unicode(bytes(c.name())) == name]
            to_remove = {self._cookie_fp(c) for c in remove_cookies}
            new_cookies = [
                c for c in all_cookies if self._cookie_fp(c) not in to_remove
            ]

        self.setAllCookies(new_cookies)
        return len(all_cookies) - len(new_cookies)

    @classmethod
    def _cookie_fp(cls, cookie):
        return bytes(cookie.toRawForm(QNetworkCookie.Full))

    def clear(self):
        """ Remove all cookies. Return a number of cookies deleted. """
        old_size = len(self.allCookies())
        self.setAllCookies([])
        return old_size

    def init(self, cookies):
        """
        Replace current cookies with ``cookies``. The argument should
        be a list of Python dicts with cookie data in HAR format.
        """
        print("init")
        qt_cookies = [self.har_cookie2qt(c) for c in cookies]
        self.setAllCookies(qt_cookies)

    def add(self, cookie):
        """
        Add a cookie. Cookie should be a Python dict with cookie
        data in HAR format.
        """
        cookies = list(self.allCookies())
        cookies.append(self.har_cookie2qt(cookie))
        self.setAllCookies(cookies)

    @classmethod
    def har_cookie2qt(cls, cookie):
        qcookie = QNetworkCookie()
        qcookie.setName(to_bytes(cookie["name"]))
        qcookie.setValue(to_bytes(cookie["value"]))

        if 'domain' in cookie:
            qcookie.setDomain(cookie["domain"])

        if 'httpOnly' in cookie:
            qcookie.setHttpOnly(cookie["httpOnly"])

        if 'secure' in cookie:
            qcookie.setSecure(cookie["secure"])

        if 'path' in cookie:
            qcookie.setPath(cookie["path"])

        if cookie.get('expires'):
            expires = QDateTime.fromString(cookie["expires"], Qt.ISODate)
            qcookie.setExpirationDate(expires)

        return qcookie


def _should_send_cookies(request):
    """ Return True if cookies should be sent for a request """
    # based on QNetworkAccessManager::createRequest() C++ code
    attr = request.attribute(
        QNetworkRequest.CookieLoadControlAttribute,
        QNetworkRequest.Automatic
    )
    return attr == QNetworkRequest.Automatic


def _should_save_cookies(request):
    """ Return True if cookies should be saved for a request """
    # based on QNetworkReplyImplPrivate::metaDataChanged() C++ code
    attr = request.attribute(
        QNetworkRequest.CookieSaveControlAttribute,
        QNetworkRequest.Automatic
    )
    return attr == QNetworkRequest.Automatic


def _cookies_to_raw(cookies):
    """ Build raw Cookie: header value from a list of QNetworkCookie instances """
    # based on QNetworkRequest::fromheaderValue() C++ code
    return b"; ".join(
        bytes(cookie.toRawForm(QNetworkCookie.NameAndValueOnly))
        for cookie in cookies
    )<|MERGE_RESOLUTION|>--- conflicted
+++ resolved
@@ -1,17 +1,10 @@
 # -*- coding: utf-8 -*-
 from __future__ import absolute_import
-<<<<<<< HEAD
-from PyQt5.QtCore import QDateTime, Qt, QUrl
+from PyQt5.QtCore import QDateTime, Qt
 from PyQt5.QtNetwork import QNetworkRequest, QNetworkCookie, QNetworkCookieJar
 
 from splash.utils import to_unicode, to_bytes
-=======
-from PyQt4.QtCore import QDateTime, Qt
-from PyQt4.QtNetwork import QNetworkRequest, QNetworkCookie, QNetworkCookieJar
-
 from splash.qtutils import to_qurl
-
->>>>>>> f3570668
 
 
 class SplashCookieJar(QNetworkCookieJar):
