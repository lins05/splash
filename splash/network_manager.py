# -*- coding: utf-8 -*-
from __future__ import absolute_import
import itertools
import functools
from datetime import datetime
import traceback
from contextlib import contextmanager

<<<<<<< HEAD
from PyQt5.QtNetwork import (
=======
from PyQt4.QtCore import QTimer
from PyQt4.QtNetwork import (
>>>>>>> 64014968
    QNetworkAccessManager,
    QNetworkProxyQuery,
    QNetworkRequest,
    QNetworkReply,
    QNetworkCookieJar
)
<<<<<<< HEAD
from PyQt5.QtWebKitWidgets import QWebFrame
=======
>>>>>>> 64014968
from twisted.python import log

from splash.qtutils import qurl2ascii, REQUEST_ERRORS, get_request_webframe
from splash import har
from splash.har import qt as har_qt
from splash.request_middleware import (
    AdblockMiddleware,
    AllowedDomainsMiddleware,
    AllowedSchemesMiddleware,
    RequestLoggingMiddleware,
    AdblockRulesRegistry,
    ResourceTimeoutMiddleware)
from splash.response_middleware import ContentTypeMiddleware
from splash import defaults


def create_default(filters_path=None, verbosity=None, allowed_schemes=None):
    verbosity = defaults.VERBOSITY if verbosity is None else verbosity
    if allowed_schemes is None:
        allowed_schemes = defaults.ALLOWED_SCHEMES
    else:
        allowed_schemes = allowed_schemes.split(',')
    manager = SplashQNetworkAccessManager(
        filters_path=filters_path,
        allowed_schemes=allowed_schemes,
        verbosity=verbosity
    )
    manager.setCache(None)
    return manager


class ProxiedQNetworkAccessManager(QNetworkAccessManager):
    """
    QNetworkAccessManager subclass with extra features. It

    * Enables "splash proxy factories" support. Qt provides similar
      functionality via setProxyFactory method, but standard
      QNetworkProxyFactory is not flexible enough.
    * Sets up extra logging.
    * Provides a way to get the "source" request (that was made to Splash
      itself).
    * Tracks information about requests/responses and stores it in HAR format.
    * Allows to set per-request timeouts.

    """

    _REQUEST_ID = QNetworkRequest.User + 1

    REQUEST_CREATED = "created"
    REQUEST_FINISHED = "finished"
    REQUEST_HEADERS_RECEIVED = "headers"

    def __init__(self, verbosity):
        super(ProxiedQNetworkAccessManager, self).__init__()
        self.sslErrors.connect(self._sslErrors)
        self.finished.connect(self._finished)
        self.verbosity = verbosity
        self._reply_timeout_timers = {}  # requestId => timer

        self._request_ids = itertools.count()
        assert self.proxyFactory() is None, "Standard QNetworkProxyFactory is not supported"

    def _sslErrors(self, reply, errors):
        reply.ignoreSslErrors()

    def _finished(self, reply):
        reply.deleteLater()

    def createRequest(self, operation, request, outgoingData=None):
        """
        This method is called when a new request is sent;
        it must return a reply object to work with.
        """
        start_time = datetime.utcnow()

        request = self._wrapRequest(request)
        self._handle_custom_headers(request)
        self._handle_request_cookies(request)

        with self._proxyApplied(request):
            callbacks = self._getWebPageAttribute(request, "callbacks")
            if callbacks and 'on_request' in callbacks:
                for cb in callbacks["on_request"]:
                    try:
                        cb(request, operation, outgoingData)
                    except:
                        # Unhandled exceptions in createRequest method cause
                        # segfaults, so we log all errors.
                        self.log("error in on_resource_requested callback", min_level=1)
                        self.log(traceback.format_exc(), min_level=1)

            if hasattr(request, 'custom_proxy'):
                self.setProxy(request.custom_proxy)

            har_entry = self._harEntry(request, create=True)
            if har_entry is not None:
                har_entry.update(self._initialHarData(
                    start_time=start_time,
                    operation=operation,
                    request=request,
                    outgoingData=outgoingData
                ))

            reply = super(ProxiedQNetworkAccessManager, self).createRequest(
                operation, request, outgoingData
            )

            if hasattr(request, 'timeout'):
                timeout = request.timeout * 1000
                if timeout:
                    self._setReplyTimeout(reply, timeout)

            if har_entry is not None:
                har_entry["response"].update(har_qt.reply2har(reply))

            reply.error.connect(self._handleError)
            reply.finished.connect(self._handleFinished)
            # http://doc.qt.io/qt-5/qnetworkreply.html#metaDataChanged
            reply.metaDataChanged.connect(self._handleMetaData)
            reply.downloadProgress.connect(self._handleDownloadProgress)

        return reply

    def _setReplyTimeout(self, reply, timeout_ms):
        request_id = self._getRequestId(reply.request())
        # reply is used as a parent for the timer in order to destroy
        # the timer when reply is destroyed. It segfaults otherwise.
        timer = QTimer(reply)
        timer.setSingleShot(True)
        timer_callback = functools.partial(self._onReplyTimeout,
                                           reply=reply,
                                           timer=timer,
                                           request_id=request_id)
        timer.timeout.connect(timer_callback)
        self._reply_timeout_timers[request_id] = timer
        timer.start(timeout_ms)

    def _onReplyTimeout(self, reply, timer, request_id):
        self._reply_timeout_timers.pop(request_id)
        self.log("timed out, aborting: {url}", reply, min_level=1)
        # FIXME: set proper error code
        reply.abort()

    def _cancelReplyTimer(self, reply):
        request_id = self._getRequestId(reply.request())
        timer = self._reply_timeout_timers.pop(request_id, None)
        if timer and timer.isActive():
            timer.stop()

    @contextmanager
    def _proxyApplied(self, request):
        """
        This context manager temporary sets a proxy based on request options.
        """
        old_proxy = self.proxy()
        splash_proxy_factory = self._getWebPageAttribute(request, 'splash_proxy_factory')
        if splash_proxy_factory:
            proxy_query = QNetworkProxyQuery(request.url())
            proxy = splash_proxy_factory.queryProxy(proxy_query)[0]
            self.setProxy(proxy)
        try:
            yield
        finally:
            self.setProxy(old_proxy)

    def _wrapRequest(self, request):
        req = QNetworkRequest(request)
        req.setAttribute(self._REQUEST_ID, next(self._request_ids))
        if hasattr(request, 'timeout'):
            req.timeout = request.timeout
        return req

    def _initialHarData(self, start_time, operation, request, outgoingData):
        """ Return initial values for HAR entry """
        return {
            '_tmp': {
                'start_time': start_time,
                'request_start_sending_time': start_time,
                'request_sent_time': start_time,
                'response_start_time': start_time,

                # 'outgoingData': outgoingData,
                'state': self.REQUEST_CREATED,
            },
            "startedDateTime": har.format_datetime(start_time),
            "request": har_qt.request2har(request, operation, outgoingData),
            "response": {
                "bodySize": -1,
            },
            "cache": {},
            "timings": {
                "blocked": -1,
                "dns": -1,
                "connect": -1,
                "ssl": -1,

                "send": 0,
                "wait": 0,
                "receive": 0,
            },
            "time": 0,
        }

    def _handle_custom_headers(self, request):
        if self._getWebPageAttribute(request, "skip_custom_headers"):
            # XXX: this hack assumes that new requests between
            # BrowserTab._create_request and this function are not possible,
            # i.e. we don't give control to the event loop in between.
            # Unfortunately we can't store this flag on a request itself
            # because a new QNetworkRequest instance is created by QWebKit.
            self._setWebPageAttribute(request, "skip_custom_headers", False)
            return

        headers = self._getWebPageAttribute(request, "custom_headers")

        if isinstance(headers, dict):
            headers = headers.items()

        for name, value in headers or []:
            request.setRawHeader(name, value)

    def _handle_request_cookies(self, request):
        jar = QNetworkCookieJar()
        self.setCookieJar(jar)
        cookiejar = self._getWebPageAttribute(request, "cookiejar")
        if cookiejar is not None:
            cookiejar.update_cookie_header(request)

    def _handle_reply_cookies(self, reply):
        cookiejar = self._getWebPageAttribute(reply.request(), "cookiejar")
        if cookiejar is not None:
            cookiejar.fill_from_reply(reply)

    def _getRequestId(self, request=None):
        if request is None:
            request = self.sender().request()
        return request.attribute(self._REQUEST_ID)

    def _harEntry(self, request=None, create=False):
        """
        Return a mutable dictionary for request/response
        information storage.
        """
        if request is None:
            request = self.sender().request()

        har_log = self._getWebPageAttribute(request, "har_log")
        if har_log is None:
            return
        return har_log.get_mutable_entry(self._getRequestId(request), create)

    def _getWebPageAttribute(self, request, attribute):
        web_frame = get_request_webframe(request)
        if web_frame:
            return getattr(web_frame.page(), attribute, None)

    def _setWebPageAttribute(self, request, attribute, value):
        web_frame = get_request_webframe(request)
        if web_frame:
            return setattr(web_frame.page(), attribute, value)

    def _handleError(self, error_id):
        if error_id != QNetworkReply.OperationCanceledError:
            error_msg = REQUEST_ERRORS.get(error_id, 'unknown error')
            self.log('Download error %d: %s ({url})' % (error_id, error_msg),
                     self.sender(), min_level=2)

    def _handleFinished(self):
        reply = self.sender()
        self._cancelReplyTimer(reply)
        har_entry = self._harEntry()
        if har_entry is not None:
            har_entry["_tmp"]["state"] = self.REQUEST_FINISHED

            now = datetime.utcnow()
            start_time = har_entry['_tmp']['start_time']
            response_start_time = har_entry['_tmp']['response_start_time']

            receive_time = har.get_duration(response_start_time, now)
            total_time = har.get_duration(start_time, now)

            har_entry["timings"]["receive"] = receive_time
            har_entry["time"] = total_time

            if not har_entry["timings"]["send"]:
                wait_time = har_entry["timings"]["wait"]
                har_entry["timings"]["send"] = total_time - receive_time - wait_time
                if har_entry["timings"]["send"] < 1e-6:
                    har_entry["timings"]["send"] = 0

            har_entry["response"].update(har_qt.reply2har(reply))

        self.log("Finished downloading {url}", reply)

    def _handleMetaData(self):
        """Signal emitted before reading response body, after getting headers
        """
        reply = self.sender()
        self._handle_reply_cookies(reply)

        callbacks = self._getWebPageAttribute(reply.request(), "callbacks")

        if callbacks and "on_response_headers" in callbacks:
            for cb in callbacks["on_response_headers"]:
                try:
                    cb(reply)
                except:
                    # TODO unhandled exceptions in lua callbacks
                    # should we raise errors here?
                    # https://github.com/scrapinghub/splash/issues/161
                    self.log("error in on_response_headers callback", min_level=1)
                    self.log(traceback.format_exc(), min_level=1)

        har_entry = self._harEntry()
        if har_entry is not None:
            if har_entry["_tmp"]["state"] == self.REQUEST_FINISHED:
                self.log("Headers received for {url}; ignoring", reply, min_level=3)
                return

            har_entry["_tmp"]["state"] = self.REQUEST_HEADERS_RECEIVED
            har_entry["response"].update(har_qt.reply2har(reply))

            now = datetime.utcnow()
            request_sent = har_entry["_tmp"]["request_sent_time"]
            har_entry["_tmp"]["response_start_time"] = now
            har_entry["timings"]["wait"] = har.get_duration(request_sent, now)

        self.log("Headers received for {url}", reply, min_level=3)

    def _handleDownloadProgress(self, received, total):
        har_entry = self._harEntry()
        if har_entry is not None:
            har_entry["response"]["bodySize"] = int(received)

        if total == -1:
            total = '?'
        self.log("Downloaded %d/%s of {url}" % (received, total), self.sender(), min_level=4)

    def _handleUploadProgress(self, sent, total):
        har_entry = self._harEntry()
        if har_entry is not None:
            har_entry["request"]["bodySize"] = int(sent)

            now = datetime.utcnow()
            if sent == 0:
                # it is a moment the sending is started
                start_time = har_entry["_tmp"]["request_start_time"]
                har_entry["_tmp"]["request_start_sending_time"] = now
                har_entry["timings"]["blocked"] = har.get_duration(start_time, now)

            har_entry["_tmp"]["request_sent_time"] = now

            if sent == total:
                har_entry["_tmp"]["response_start_time"] = now
                start_sending_time = har_entry["_tmp"]["request_start_sending_time"]
                har_entry["timings"]["send"] = har.get_duration(start_sending_time, now)

        if total == -1:
            total = '?'
        self.log("Uploaded %d/%s of {url}" % (sent, total), self.sender(), min_level=4)

    def _getRenderOptions(self, request):
        return self._getWebPageAttribute(request, 'render_options')

    def log(self, msg, reply=None, min_level=2):
        if self.verbosity < min_level:
            return

        if not reply:
            url = ''
        else:
            url = qurl2ascii(reply.url())
            if not url:
                return

        msg = msg.format(url=url)
        log.msg(msg, system='network-manager')


class SplashQNetworkAccessManager(ProxiedQNetworkAccessManager):
    """
    This QNetworkAccessManager provides:

    * proxy support;
    * request middleware support;
    * additional logging.

    """
    adblock_rules = None

    def __init__(self, filters_path, allowed_schemes, verbosity):
        super(SplashQNetworkAccessManager, self).__init__(verbosity=verbosity)

        self.request_middlewares = []
        self.response_middlewares = []

        if self.verbosity >= 2:
            self.request_middlewares.append(RequestLoggingMiddleware())

        if allowed_schemes:
            self.request_middlewares.append(
                AllowedSchemesMiddleware(allowed_schemes, verbosity=verbosity)
            )

        self.request_middlewares.append(AllowedDomainsMiddleware(verbosity=verbosity))
        self.request_middlewares.append(ResourceTimeoutMiddleware())

        if filters_path is not None:
            self.adblock_rules = AdblockRulesRegistry(filters_path, verbosity=verbosity)
            self.request_middlewares.append(
                AdblockMiddleware(self.adblock_rules, verbosity=verbosity)
            )

        self.response_middlewares.append(ContentTypeMiddleware(self.verbosity))

    def run_response_middlewares(self):
        reply = self.sender()
        reply.metaDataChanged.disconnect(self.run_response_middlewares)
        render_options = self._getRenderOptions(reply.request())
        if render_options:
            for middleware in self.response_middlewares:
                middleware.process(reply, render_options)

    def createRequest(self, operation, request, outgoingData=None):
        render_options = self._getRenderOptions(request)
        if render_options:
            for filter in self.request_middlewares:
                request = filter.process(request, render_options, operation, outgoingData)
        reply = super(SplashQNetworkAccessManager, self).createRequest(operation, request, outgoingData)
        if render_options:
            reply.metaDataChanged.connect(self.run_response_middlewares)
        return reply<|MERGE_RESOLUTION|>--- conflicted
+++ resolved
@@ -6,22 +6,14 @@
 import traceback
 from contextlib import contextmanager
 
-<<<<<<< HEAD
-from PyQt5.QtNetwork import (
-=======
-from PyQt4.QtCore import QTimer
+from PyQt5.QtCore import QTimer
 from PyQt4.QtNetwork import (
->>>>>>> 64014968
     QNetworkAccessManager,
     QNetworkProxyQuery,
     QNetworkRequest,
     QNetworkReply,
     QNetworkCookieJar
 )
-<<<<<<< HEAD
-from PyQt5.QtWebKitWidgets import QWebFrame
-=======
->>>>>>> 64014968
 from twisted.python import log
 
 from splash.qtutils import qurl2ascii, REQUEST_ERRORS, get_request_webframe
