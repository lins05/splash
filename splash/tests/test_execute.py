# -*- coding: utf-8 -*-
from __future__ import absolute_import
import re
from base64 import standard_b64decode
import unittest
from cStringIO import StringIO
import numbers
import time

from PIL import Image
import requests
import pytest
<<<<<<< HEAD
=======
from splash.exceptions import ScriptError
>>>>>>> f7957349

lupa = pytest.importorskip("lupa")

from splash import __version__ as splash_version
from splash.har_builder import HarBuilder

from . import test_render
from .test_jsonpost import JsonPostRequestHandler
from .utils import NON_EXISTING_RESOLVABLE, SplashServer
from .mockserver import JsRender
from .. import defaults


class BaseLuaRenderTest(test_render.BaseRenderTest):
    endpoint = 'execute'

    def request_lua(self, code, query=None):
        q = {"lua_source": code}
        q.update(query or {})
        return self.request(q)

    def assertScriptError(self, resp, subtype, message=None):
        err = self.assertJsonError(resp, 400, 'ScriptError')
        self.assertEqual(err['info']['type'], subtype)
        if message is not None:
            self.assertRegexpMatches(err['info']['message'], message)
        return err

    def assertErrorLineNumber(self, resp, line_number):
        self.assertEqual(resp.json()['info']['line_number'], line_number)


class MainFunctionTest(BaseLuaRenderTest):
    def test_return_json(self):
        resp = self.request_lua("""
        function main(splash)
          local obj = {key="value"}
          return {
            mystatus="ok",
            number=5,
            float=-0.5,
            obj=obj,
            bool=true,
            bool2=false,
            missing=nil
          }
        end
        """)
        self.assertStatusCode(resp, 200)
        self.assertEqual(resp.headers['content-type'], 'application/json')
        self.assertEqual(resp.json(), {
            "mystatus": "ok",
            "number": 5,
            "float": -0.5,
            "obj": {"key": "value"},
            "bool": True,
            "bool2": False,
        })

    def test_unicode(self):
        resp = self.request_lua(u"""
        function main(splash) return {key="значение"} end
        """.encode('utf8'))

        self.assertStatusCode(resp, 200)
        self.assertEqual(resp.headers['content-type'], 'application/json')
        self.assertEqual(resp.json(), {"key": u"значение"})

    def test_unicode_direct(self):
        resp = self.request_lua(u"""
        function main(splash)
          return 'привет'
        end
        """.encode('utf8'))
        self.assertStatusCode(resp, 200)
        self.assertEqual(resp.text, u"привет")
        self.assertEqual(resp.headers['content-type'], 'text/plain; charset=utf-8')

    def test_number(self):
        resp = self.request_lua("function main(splash) return 1 end")
        self.assertStatusCode(resp, 200)
        self.assertEqual(resp.text, "1")
        self.assertEqual(resp.headers['content-type'], 'text/plain; charset=utf-8')

    def test_number_float(self):
        resp = self.request_lua("function main(splash) return 1.5 end")
        self.assertStatusCode(resp, 200)
        self.assertEqual(resp.text, "1.5")
        self.assertEqual(resp.headers['content-type'], 'text/plain; charset=utf-8')

    def test_bool(self):
        resp = self.request_lua("function main(splash) return true end")
        self.assertStatusCode(resp, 200)
        self.assertEqual(resp.text, "True")
        self.assertEqual(resp.headers['content-type'], 'text/plain; charset=utf-8')

    def test_empty(self):
        resp = self.request_lua("function main(splash) end")
        self.assertStatusCode(resp, 200)
        self.assertEqual(resp.text, "")

        resp = self.request_lua("function main() end")
        self.assertStatusCode(resp, 200)
        self.assertEqual(resp.text, "")

    def test_no_main(self):
        resp = self.request_lua("x=1")
        self.assertScriptError(resp, ScriptError.MAIN_NOT_FOUND_ERROR,
                               message="function is not found")

    def test_bad_main(self):
        resp = self.request_lua("main=1")
        self.assertScriptError(resp, ScriptError.BAD_MAIN_ERROR,
                               message="is not a function")

    def test_ugly_main(self):
        resp = self.request_lua("main={coroutine=123}")
        self.assertScriptError(resp, ScriptError.BAD_MAIN_ERROR,
                               message="is not a function")

    def test_nasty_main(self):
        resp = self.request_lua("""
        main = {coroutine=function()
          return {
            send=function() end,
            next=function() end
          }
        end}
        """)
        self.assertScriptError(resp, ScriptError.BAD_MAIN_ERROR,
                               message="is not a function")


class SplashGoTest(BaseLuaRenderTest):
    def test_splash_go_POST(self):
        resp = self.request_lua("""
        function main(splash)
          formdata = {param1="foo", param2="bar"}
          ok, reason = assert(splash:go{splash.args.url, http_method="POST", formdata=formdata})
          return splash:html()
        end
        """, {"url": self.mockurl('postrequest')})
        self.assertStatusCode(resp, 200)
        self.assertIn("param2=bar&amp;param1=foo", resp.text)
        self.assertIn("application/x-www-form-urlencoded", resp.text)

    def test_splash_go_body_and_invalid_method(self):
        resp = self.request_lua("""
        function main(splash)
          ok, reason = splash:go{splash.args.url, http_method="GET", body="something",
                                 baseurl="foo"}
          return splash:html()
        end
        """, {"url": self.mockurl('postrequest')})
        self.assertStatusCode(resp, 400)
        self.assertIn('GET request cannot have body', resp.text)

    def test_splash_POST_json(self):
        json_payload = '{"name": "Frank", "address": "Elmwood Avenue 112"}'
        resp = self.request_lua("""
            function main(splash)
              headers = {}
              headers["content-type"] =  "application/json"
              ok, reason = assert(splash:go{splash.args.url, http_method="POST",
                                     body='%s',
                                     headers=headers})
              return splash:html()
            end
        """ % json_payload, {"url": self.mockurl('postrequest')})

        self.assertStatusCode(resp, 200)
        self.assertIn("application/json", resp.text)
        self.assertIn(json_payload, resp.text)

    def test_go_POST_without_body(self):
        resp = self.request_lua("""
            function main(splash)
              ok, reason = assert(splash:go{splash.args.url, http_method="POST",
                                     headers=headers,
                                     body=""})
              return splash:html()
            end
        """, {"url": self.mockurl('postrequest')})
        self.assertStatusCode(resp, 200)

    def test_splash_go_POST_baseurl(self):
        # if baseurl is passed request is processed differently
        # so this test can fail even if above test goes fine
        resp = self.request_lua("""
        function main(splash)
          formdata = {param1="foo", param2="bar"}
          ok, reason = splash:go{splash.args.url, http_method="post",
                                 body=form_body, baseurl="http://loc",
                                 formdata=formdata}
          return splash:html()
        end
        """, {"url": self.mockurl('postrequest')})
        self.assertStatusCode(resp, 200)
        self.assertIn("param2=bar&amp;param1=foo", resp.text)
        self.assertIn("application/x-www-form-urlencoded", resp.text)

    def test_splash_bad_http_method(self):
        # someone passes "BAD" as HTTP method
        resp = self.request_lua("""
        function main(splash)
          form_body = {param1="foo", param2="bar"}
          ok, reason = splash:go{splash.args.url, http_method="BAD",
                                 body=form_body, baseurl="http://loc"}
          return splash:html()
        end
        """, {"url": self.mockurl('postrequest')})
        self.assertStatusCode(resp, 400)
        self.assertIn('Unsupported HTTP method BAD', resp.text)

    def test_formdata_and_body_error(self):
        resp = self.request_lua("""
        function main(splash)
          formdata = {param1="foo", param2="bar"}
          ok, reason = splash:go{splash.args.url, http_method="POST",
                                 body="some string", baseurl="http://loc",
                                 formdata=formdata}
          return splash:html()
        end
        """, {"url": self.mockurl('postrequest')})
        self.assertStatusCode(resp, 400)
        self.assertIn("formdata and body cannot be passed", resp.text)

    def test_formdata_in_bad_format(self):
        resp = self.request_lua("""
        function main(splash)
          formdata = "alfaomega"
          ok, reason = splash:go{splash.args.url, http_method="POST",
                                 baseurl="http://loc",
                                 formdata=formdata}
          return splash:html()
        end
        """, {"url": self.mockurl('postrequest')})
        self.assertStatusCode(resp, 400)
        self.assertIn("formdata argument for go() must be Lua table", resp.text)

    def test_POST_body_not_string(self):
        resp = self.request_lua("""
        function main(splash)
          ok, reason = splash:go{splash.args.url, http_method="POST",
                                 baseurl="http://loc", body={a=1}}
          return splash:html()
        end
        """, {"url": self.mockurl('postrequest')})
        self.assertStatusCode(resp, 400)
        self.assertIn("request body must be string", resp.text)


class ResultContentTypeTest(BaseLuaRenderTest):
    def test_content_type(self):
        resp = self.request_lua("""
        function main(splash)
          splash:set_result_content_type('text/plain')
          return "hi!"
        end
        """)
        self.assertStatusCode(resp, 200)
        self.assertEqual(resp.headers['content-type'], 'text/plain')
        self.assertEqual(resp.text, 'hi!')

    def test_content_type_ignored_for_tables(self):
        resp = self.request_lua("""
        function main(splash)
          splash:set_result_content_type('text/plain')
          return {hi="hi!"}
        end
        """)
        self.assertStatusCode(resp, 200)
        self.assertEqual(resp.headers['content-type'], 'application/json')
        self.assertEqual(resp.text, '{"hi": "hi!"}')

    def test_bad_content_type(self):
        resp = self.request_lua("""
        function main(splash)
          splash:set_result_content_type(55)
          return "hi!"
        end
        """)
        err = self.assertScriptError(resp, ScriptError.SPLASH_LUA_ERROR,
                                     message='argument must be a string')
        self.assertEqual(err['info']['splash_method'], 'set_result_content_type')

        resp = self.request_lua("""
        function main(splash)
          splash:set_result_content_type()
          return "hi!"
        end
        """)
        self.assertScriptError(resp, ScriptError.SPLASH_LUA_ERROR)

    def test_bad_content_type_func(self):
        resp = self.request_lua("""
        function main(splash)
          splash:set_result_content_type(function () end)
          return "hi!"
        end
        """)
        err = self.assertScriptError(resp, ScriptError.SPLASH_LUA_ERROR,
                                     message='argument must be a string')
        self.assertEqual(err['info']['splash_method'], 'set_result_content_type')


class ResultHeaderTest(BaseLuaRenderTest):
    def test_result_header_set(self):
        resp = self.request_lua("""
        function main(splash)
            splash:set_result_header("foo", "bar")
            return "hi!"
        end
        """)
        self.assertStatusCode(resp, 200)
        self.assertIn("foo", resp.headers)
        self.assertEqual(resp.headers.get("foo"), "bar")

    def test_bad_result_header_set(self):
        resp = self.request_lua("""
        function main(splash)
            splash:set_result_header({}, {})
            return "hi!"
        end
        """)
        err = self.assertScriptError(resp, ScriptError.SPLASH_LUA_ERROR,
                                     message='arguments must be strings')
        self.assertEqual(err['info']['splash_method'], 'set_result_header')
        self.assertErrorLineNumber(resp, 3)

    def test_unicode_headers_raise_bad_request(self):
        resp = self.request_lua("""
        function main(splash)
            splash:set_result_header("paweł", "kiść")
            return "hi!"
        end
        """)
        err = self.assertScriptError(resp, ScriptError.SPLASH_LUA_ERROR,
                                     message='must be ascii')
        self.assertEqual(err['info']['splash_method'], 'set_result_header')
        self.assertErrorLineNumber(resp, 3)


class ErrorsTest(BaseLuaRenderTest):
    def test_syntax_error(self):
        resp = self.request_lua("function main(splash) sdhgfsajhdgfjsahgd end")
        # XXX: message='syntax error' is not checked because older Lua 5.2
        # versions have problems with error messages.
        self.assertScriptError(resp, ScriptError.LUA_INIT_ERROR)

    def test_syntax_error_toplevel(self):
        resp = self.request_lua("sdg; function main(splash) sdhgfsajhdgfjsahgd end")
        self.assertScriptError(resp, ScriptError.LUA_INIT_ERROR)
        # XXX: message='syntax error' is not checked because older Lua 5.2
        # versions have problems with error messages.

    def test_unicode_error(self):
        resp = self.request_lua(u"function main(splash) 'привет' end".encode('utf8'))
        self.assertScriptError(resp, ScriptError.LUA_INIT_ERROR,
                               message="unexpected symbol")

    def test_user_error(self):
        resp = self.request_lua("""     -- 1
        function main(splash)           -- 2
          error("User Error Happened")  -- 3  <-
        end
        """)
        self.assertScriptError(resp, ScriptError.LUA_ERROR,
                               message="User Error Happened")
        self.assertErrorLineNumber(resp, 3)

    @pytest.mark.xfail(reason="not implemented, nice to have")
    def test_user_error_table(self):
        resp = self.request_lua("""           -- 1
        function main(splash)                 -- 2
          error({tp="user error", msg=123})   -- 3  <-
        end
        """)
        err = self.assertScriptError(resp, ScriptError.LUA_ERROR)
        self.assertEqual(err['info']['error'],
                         {'tp': 'user error', 'msg': 123})
        self.assertErrorLineNumber(resp, 3)

    def test_bad_splash_attribute(self):
        resp = self.request_lua("""
        function main(splash)
          local x = splash.foo
          return x == nil
        end
        """)
        self.assertStatusCode(resp, 200)
        self.assertEqual(resp.text, "True")

    def test_return_multiple(self):
        resp = self.request_lua("function main(splash) return 'foo', 'bar' end")
        self.assertStatusCode(resp, 200)
        self.assertEqual(resp.json(), ["foo", "bar"])

    def test_return_splash(self):
        resp = self.request_lua("function main(splash) return splash end")
        self.assertScriptError(resp, ScriptError.BAD_MAIN_ERROR)

    def test_return_function(self):
        resp = self.request_lua("function main(s) return function() end end")
        self.assertScriptError(resp, ScriptError.BAD_MAIN_ERROR,
                               message="function objects are not allowed")

    def test_return_coroutine(self):
        resp = self.request_lua("""
        function main(splash)
          return coroutine.create(function() end)
        end
        """)
        self.assertScriptError(resp, ScriptError.LUA_ERROR,
                               message="(a nil value)")

    def test_return_coroutine_nosandbox(self):
        with SplashServer(extra_args=['--disable-lua-sandbox']) as splash:
            resp = requests.get(
                url=splash.url("execute"),
                params={
                    'lua_source': """
                        function main(splash)
                            return coroutine.create(function() end)
                        end
                    """
                },
            )
            self.assertScriptError(resp, ScriptError.BAD_MAIN_ERROR,
                                   message="function objects are not allowed")

    def test_return_started_coroutine(self):
        resp = self.request_lua("""               -- 1
        function main(splash)                     -- 2
          local co = coroutine.create(function()  -- 3  <-
            coroutine.yield()                     -- 4
          end)
          coroutine.resume(co)
          return co
        end
        """)
        self.assertScriptError(resp, ScriptError.LUA_ERROR,
                               message="(a nil value)")
        self.assertErrorLineNumber(resp, 3)

    def test_return_started_coroutine_nosandbox(self):
        with SplashServer(extra_args=['--disable-lua-sandbox']) as splash:
            resp = requests.get(
                url=splash.url("execute"),
                params={
                    'lua_source': """                            -- 1
                        function main(splash)                    -- 2
                          local co = coroutine.create(function() -- 3
                            coroutine.yield()                    -- 4
                          end)                                   -- 5
                          coroutine.resume(co)                   -- 6
                          return co                              -- 7
                        end                                      -- 8
                    """
                },
            )
            self.assertScriptError(resp, ScriptError.BAD_MAIN_ERROR,
                                   message="thread objects are not allowed")

    def test_error_line_number_attribute_access(self):
        resp = self.request_lua("""                -- 1
        function main(splash)                      -- 2
           local x = 5                             -- 3
           splash.set_result_content_type("hello") -- 4
        end                                        -- 5
        """)
        self.assertScriptError(resp, ScriptError.SPLASH_LUA_ERROR)
        self.assertErrorLineNumber(resp, 4)

    def test_error_line_number_bad_argument(self):
        resp = self.request_lua("""
        function main(splash)
           local x = 5
           splash:set_result_content_type(48)
        end
        """)
        self.assertScriptError(resp, ScriptError.SPLASH_LUA_ERROR)
        self.assertErrorLineNumber(resp, 4)

    def test_error_line_number_wrong_keyword_argument(self):
<<<<<<< HEAD
        resp = self.request_lua("""  -- 1
        function main(splash)        -- 2
           splash:wait{timeout=0.7}  -- 3 <--
        end                          -- 4
        """)  # -- 5
=======
        resp = self.request_lua("""                         -- 1
        function main(splash)                               -- 2
           splash:set_result_content_type{content_type=48}  -- 3  <--
        end                                                 -- 4
        """)
        self.assertScriptError(resp, ScriptError.SPLASH_LUA_ERROR)
>>>>>>> f7957349
        self.assertErrorLineNumber(resp, 3)

    def test_pcall_wrong_keyword_arguments(self):
        resp = self.request_lua("""
        function main(splash)
           local x = function()
               return splash:wait{timeout=0.7}
           end
           local ok, res = pcall(x)
           return {ok=ok, res=res}
        end
        """)
        self.assertStatusCode(resp, 200)
        data = resp.json()
        self.assertEqual(data["ok"], False)


class EnableDisableJSTest(BaseLuaRenderTest):
    def test_disablejs(self):
        resp = self.request_lua("""
        function main(splash)
            assert(splash.js_enabled==true)
            splash.js_enabled = false
            splash:go(splash.args.url)
            local html = splash:html()
            return html
        end
        """, {
            'url': self.mockurl('jsrender'),
        })
        self.assertStatusCode(resp, 200)
        self.assertIn(u'Before', resp.text)

    def test_enablejs(self):
        resp = self.request_lua("""
        function main(splash)
            splash.js_enabled = true
            splash:go(splash.args.url)
            local html = splash:html()
            return html
        end
        """, {
            'url': self.mockurl('jsrender'),
        })
        self.assertStatusCode(resp, 200)
        self.assertNotIn(u'Before', resp.text)

    def test_disablejs_after_splash_go(self):
        resp = self.request_lua("""
        function main(splash)
            splash:go(splash.args.url)
            splash.js_enabled = false
            local html = splash:html()
            return html
        end
        """, {
            'url': self.mockurl('jsrender'),
        })
        self.assertStatusCode(resp, 200)
        self.assertNotIn(u'Before', resp.text)

    def test_multiple(self):
        resp = self.request_lua("""
        function main(splash)
            splash:go(splash.args.url)
            splash.js_enabled = false
            local html_1 = splash:html()
            splash:go(splash.args.url)
            return {html_1=html_1, html_2=splash:html()}
        end
        """, {
            'url': self.mockurl('jsrender')
        })
        self.assertStatusCode(resp, 200)
        data = resp.json()
        self.assertNotIn(u'Before', data['html_1'])
        self.assertIn(u'Before', data['html_2'])


class ImageRenderTest(BaseLuaRenderTest):
    def test_disable_images_attr(self):
        resp = self.request_lua("""
        function main(splash)
            splash.images_enabled = false
            splash:go(splash.args.url)
            local res = splash:evaljs("document.getElementById('foo').clientHeight")
            return {res=res}
        end
        """, {'url': self.mockurl("show-image")})
        self.assertEqual(resp.json()['res'], 0)

    def test_disable_images_method(self):
        resp = self.request_lua("""
        function main(splash)
            splash:set_images_enabled(false)
            splash:go(splash.args.url)
            local res = splash:evaljs("document.getElementById('foo').clientHeight")
            return {res=res}
        end
        """, {'url': self.mockurl("show-image")})
        self.assertEqual(resp.json()['res'], 0)

    def test_enable_images_attr(self):
        resp = self.request_lua("""
        function main(splash)
            splash.images_enabled = false
            splash.images_enabled = true
            splash:go(splash.args.url)
            local res = splash:evaljs("document.getElementById('foo').clientHeight")
            return {res=res}
        end
        """, {'url': self.mockurl("show-image")})
        self.assertEqual(resp.json()['res'], 50)

    def test_enable_images_method(self):
        resp = self.request_lua("""
        function main(splash)
            splash:set_images_enabled(false)
            splash:set_images_enabled(true)
            splash:go(splash.args.url)
            local res = splash:evaljs("document.getElementById('foo').clientHeight")
            return {res=res}
        end
        """, {'url': self.mockurl("show-image")})
        self.assertEqual(resp.json()['res'], 50)


class EvaljsTest(BaseLuaRenderTest):
    def _evaljs_request(self, js):
        return self.request_lua("""
        function main(splash)
            local res = splash:evaljs([[%s]])
            return {res=res, tp=type(res)}
        end
        """ % js)

    def assertEvaljsResult(self, js, result, type):
        resp = self._evaljs_request(js)
        self.assertStatusCode(resp, 200)
        expected = {'tp': type}
        if result is not None:
            expected['res'] = result
        self.assertEqual(resp.json(), expected)

    def assertEvaljsError(self, js, subtype=ScriptError.JS_ERROR, message=None):
        resp = self._evaljs_request(js)
        err = self.assertScriptError(resp, subtype, message)
        self.assertEqual(err['info']['splash_method'], 'evaljs')
        return err

    def test_numbers(self):
        self.assertEvaljsResult("1.0", 1.0, "number")
        self.assertEvaljsResult("1", 1, "number")
        self.assertEvaljsResult("1+2", 3, "number")

    def test_inf(self):
        self.assertEvaljsResult("1/0", float('inf'), "number")
        self.assertEvaljsResult("-1/0", float('-inf'), "number")

    def test_string(self):
        self.assertEvaljsResult("'foo'", u'foo', 'string')

    def test_bool(self):
        self.assertEvaljsResult("true", True, 'boolean')

    def test_undefined(self):
        self.assertEvaljsResult("undefined", None, 'nil')

    def test_null(self):
        # XXX: null is converted to an empty string by QT,
        # we can't distinguish it from a "real" empty string.
        self.assertEvaljsResult("null", "", 'string')

    def test_unicode_string(self):
        self.assertEvaljsResult("'привет'", u'привет', 'string')

    def test_unicode_string_in_object(self):
        self.assertEvaljsResult(
            'var o={}; o["ключ"] = "значение"; o',
            {u'ключ': u'значение'},
            'table'
        )

    def test_nested_object(self):
        self.assertEvaljsResult(
            'var o={}; o["x"] = {}; o["x"]["y"] = 5; o["z"] = "foo"; o',
            {"x": {"y": 5}, "z": "foo"},
            'table'
        )

    def test_array(self):
        self.assertEvaljsResult(
            'x = [3, 2, 1, "foo", ["foo", [], "bar"], {}]; x',
            [3, 2, 1, "foo", ["foo", [], "bar"], {}],
            'table',
        )

    def test_self_referencing(self):
        self.assertEvaljsResult(
            'var o={}; o["x"] = "5"; o["y"] = o; o',
            {"x": "5"},  # self reference is discarded
            'table'
        )

    def test_function(self):
        # XXX: functions are not returned by QT
        self.assertEvaljsResult(
            "x = function(){return 5}; x",
            {},
            "table"
        )

    def test_function_direct_unwrapped(self):
        # XXX: this is invaild syntax
        self.assertEvaljsError("function(){return 5}", message='SyntaxError')

    def test_function_direct(self):
        # XXX: functions are returned as empty tables by QT
        self.assertEvaljsResult("(function(){return 5})", {}, "table")

    def test_object_with_function(self):
        # XXX: complex objects like function values are unsupported
        self.assertEvaljsError('{"x":2, "y": function(){}}')

    def test_function_call(self):
        self.assertEvaljsResult(
            "function x(){return 5}; x();",
            5,
            "number"
        )

    def test_dateobj(self):
        # XXX: Date objects are converted to ISO8061 strings.
        # Does it make sense to do anything else with them?
        # E.g. make them available to Lua as tables?
        self.assertEvaljsResult(
            'x = new Date("21 May 1958 10:12 UTC"); x',
            "1958-05-21T10:12:00Z",
            "string"
        )

    def test_regexp(self):
        self.assertEvaljsResult(
            '/my-regexp/i',
            {
                u'_jstype': u'RegExp',
                'caseSensitive': False,
                'pattern': u'my-regexp'
            },
            'table'
        )

        self.assertEvaljsResult(
            '/my-regexp/',
            {
                u'_jstype': u'RegExp',
                'caseSensitive': True,
                'pattern': u'my-regexp'
            },
            'table'
        )

    def test_syntax_error(self):
        err = self.assertEvaljsError("x--4")
        self.assertEqual(err['info']['js_error_type'], 'SyntaxError')

    def test_throw_string(self):
        err = self.assertEvaljsError("(function(){throw 'ABC'})();")
        self.assertEqual(err['info']['js_error_type'], '<custom JS error>')
        self.assertEqual(err['info']['js_error_message'], 'ABC')

        err = self.assertEvaljsError("throw 'ABC'")
        self.assertEqual(err['info']['js_error_type'], '<custom JS error>')
        self.assertEqual(err['info']['js_error_message'], 'ABC')

    def test_throw_error(self):
        err = self.assertEvaljsError("(function(){throw new Error('ABC')})();")
        self.assertEqual(err['info']['js_error_type'], 'Error')
        self.assertEqual(err['info']['js_error_message'], 'ABC')


class WaitForResumeTest(BaseLuaRenderTest):
<<<<<<< HEAD
    def _wait_for_resume_request(self, js, timeout=1):
=======

    def _wait_for_resume_request(self, js, timeout=1.0):
>>>>>>> f7957349
        return self.request_lua("""
        function main(splash)
            local result, error = splash:wait_for_resume([[%s]], %.1f)
            local response = {}

            if result ~= nil then
                response["value"] = result["value"]
                response["value_type"] = type(result["value"])
            else
                response["error"] = error
            end

            return response
        end
        """ % (js, timeout))

    def test_return_undefined(self):
        resp = self._wait_for_resume_request("""
            function main(splash) {
                splash.resume();
            }
        """)
        self.assertStatusCode(resp, 200)
        # A Lua table with a nil value is equivalent to not setting that
        # key/value pair at all, so there is no "result" key in the response.
        self.assertEqual(resp.json(), {"value_type": "nil"})

    def test_return_null(self):
        resp = self._wait_for_resume_request("""
            function main(splash) {
                splash.resume(null);
            }
        """)
        self.assertStatusCode(resp, 200)
        self.assertEqual(resp.json(), {"value": "", "value_type": "string"})

    def test_return_string(self):
        resp = self._wait_for_resume_request("""
            function main(splash) {
                splash.resume("ok");
            }
        """)
        self.assertStatusCode(resp, 200)
        self.assertEqual(resp.json(), {"value": "ok", "value_type": "string"})

    def test_return_non_ascii_string(self):
        resp = self._wait_for_resume_request("""
            function main(splash) {
                splash.resume("你好");
            }
        """)
        self.assertStatusCode(resp, 200)
        self.assertEqual(resp.json(), {"value": u"你好", "value_type": "string"})

    def test_return_int(self):
        resp = self._wait_for_resume_request("""
            function main(splash) {
                splash.resume(42);
            }
        """)
        self.assertStatusCode(resp, 200)
        self.assertEqual(resp.json(), {"value": 42, "value_type": "number"})

    def test_return_float(self):
        resp = self._wait_for_resume_request("""
            function main(splash) {
                splash.resume(1234.5);
            }
        """)
        self.assertStatusCode(resp, 200)
        self.assertEqual(resp.json(), {"value": 1234.5, "value_type": "number"})

    def test_return_boolean(self):
        resp = self._wait_for_resume_request("""
            function main(splash) {
                splash.resume(true);
            }
        """)
        self.assertStatusCode(resp, 200)
        self.assertEqual(resp.json(), {"value": True, "value_type": "boolean"})

    def test_return_list(self):
        resp = self._wait_for_resume_request("""
            function main(splash) {
                splash.resume([1,2,'red','blue']);
            }
        """)
        self.assertStatusCode(resp, 200)
        self.assertEqual(resp.json(), {
            "value": [1, 2, 'red', 'blue'],
            "value_type": "table"}
                         )

    def test_return_dict(self):
        resp = self._wait_for_resume_request("""
            function main(splash) {
                splash.resume({'stomach':'empty','brain':'crazy'});
            }
        """)
        self.assertStatusCode(resp, 200)
        self.assertEqual(resp.json(), {
            "value": {'stomach': 'empty', 'brain': 'crazy'},
            "value_type": "table"}
                         )

    def test_return_additional_keys(self):
        resp = self.request_lua("""
        function main(splash)
            local result, error = splash:wait_for_resume([[
                function main(splash) {
                    splash.set("foo", "bar");
                    splash.resume("ok");
                }
            ]])

            return result
        end""")
        self.assertStatusCode(resp, 200)
        self.assertEqual(resp.json(), {'foo': 'bar', 'value': 'ok'})

    def test_delayed_return(self):
        resp = self._wait_for_resume_request("""
            function main(splash) {
                setTimeout(function () {
                    splash.resume("ok");
                }, 100);
            }
        """)
        self.assertStatusCode(resp, 200)
        self.assertEqual(resp.json(), {"value": "ok", "value_type": "string"})

    def test_error_string(self):
        resp = self._wait_for_resume_request("""
            function main(splash) {
                splash.error("not ok");
            }
        """)
        self.assertStatusCode(resp, 200)
        self.assertEqual(resp.json(), {"error": "JavaScript error: not ok"})

    def test_timed_out(self):
        resp = self._wait_for_resume_request("""
            function main(splash) {
                setTimeout(function () {
                    splash.resume("ok");
                }, 2500);
            }
        """, timeout=0.1)
        expected_error = 'JavaScript error: One shot callback timed out' \
                         ' while waiting for resume() or error().'
        self.assertStatusCode(resp, 200)
        self.assertEqual(resp.json(), {"error": expected_error})

    def test_missing_main_function(self):
        resp = self._wait_for_resume_request("""
            function foo(splash) {
                setTimeout(function () {
                    splash.resume("ok");
                }, 500);
            }
        """)
        self.assertScriptError(resp, ScriptError.LUA_ERROR,
                               message=r"no main\(\) function defined")

    def test_js_syntax_error(self):
        resp = self._wait_for_resume_request("""
            function main(splash) {
                )
                setTimeout(function () {
                    splash.resume("ok");
                }, 500);
            }
        """)
        # XXX: why is it LUA_ERROR, not JS_ERROR? Should we change that?
        self.assertScriptError(resp, ScriptError.LUA_ERROR,
                               message="SyntaxError")

    def test_navigation_cancels_resume(self):
        resp = self._wait_for_resume_request("""
            function main(splash) {
                location.href = '%s';
            }
        """ % self.mockurl('/'))
        json = resp.json()
        self.assertStatusCode(resp, 200)
        self.assertIn('error', json)
        self.assertIn('canceled', json['error'])

    def test_cannot_resume_twice(self):
        """
        We can't easily test that resuming twice throws an exception,
        because that exception is thrown in Python code after Lua has already
        resumed. The server log (if set to verbose) will show the stack trace,
        but Lua will have no idea that it happened; indeed, that's the
        _whole purpose_ of the one shot callback.

        We can at least verify that if resume is called multiple times,
        then the first value is returned and subsequent values are ignored.
        """

        resp = self._wait_for_resume_request("""
            function main(splash) {
                splash.resume('ok');
                setTimeout(function () {
                    splash.resume('not ok');
                }, 500);
            }
        """)
        self.assertStatusCode(resp, 200)
        self.assertEqual(resp.json(), {"value": "ok", "value_type": "string"})


class RunjsTest(BaseLuaRenderTest):
    def test_define_variable(self):
        resp = self.request_lua("""
        function main(splash)
            assert(splash:runjs("x=5"))
            return {x=splash:evaljs("x")}
        end
        """)
        self.assertStatusCode(resp, 200)
        self.assertEqual(resp.json(), {"x": 5})

    def test_runjs_undefined(self):
        resp = self.request_lua("""
        function main(splash)
            assert(splash:runjs("undefined"))
            return {ok=true}
        end
        """)
        self.assertStatusCode(resp, 200)
        self.assertEqual(resp.json(), {"ok": True})

    def test_define_function(self):
        resp = self.request_lua("""
        function main(splash)
            assert(splash:runjs("egg = function(){return 'spam'};"))
            local egg = splash:jsfunc("window.egg")
            return {egg=egg()}
        end
        """)
        self.assertStatusCode(resp, 200)
        self.assertEqual(resp.json(), {"egg": "spam"})

    def test_runjs_syntax_error(self):
        resp = self.request_lua("""
        function main(splash)
            local res, err = splash:runjs("function()")
            return {res=res, err=err}
        end
        """)
        self.assertStatusCode(resp, 200)
<<<<<<< HEAD
        #  u"SyntaxError: Unexpected token '('"}
        self.assertIn("err", resp.json())
        self.assertIn("SyntaxError", resp.json()["err"])
=======
        err = resp.json()['err']
        self.assertEqual(err['type'], ScriptError.JS_ERROR)
        self.assertEqual(err['js_error_type'], 'SyntaxError')
        self.assertEqual(err['splash_method'], 'runjs')
>>>>>>> f7957349

    def test_runjs_exception(self):
        resp = self.request_lua("""
        function main(splash)
            local res, err = splash:runjs("var x = y;")
            return {res=res, err=err}
        end
        """)
        self.assertStatusCode(resp, 200)
        err = resp.json()['err']
        self.assertEqual(err['type'], ScriptError.JS_ERROR)
        self.assertEqual(err['js_error_type'], 'ReferenceError')
        self.assertRegexpMatches(err['message'], "Can't find variable")
        self.assertEqual(err['splash_method'], 'runjs')


class JsfuncTest(BaseLuaRenderTest):
    def assertJsfuncResult(self, source, arguments, result):
        resp = self.request_lua("""
        function main(splash)
            local func = splash:jsfunc([[%s]])
            return func(%s)
        end
        """ % (source, arguments))
        self.assertStatusCode(resp, 200)
        if isinstance(result, (dict, list)):
            self.assertEqual(resp.json(), result)
        else:
            self.assertEqual(resp.text, result)

    def test_Math(self):
        self.assertJsfuncResult("Math.pow", "5, 2", "25")

    def test_helloworld(self):
        self.assertJsfuncResult(
            "function(s) {return 'Hello, ' + s;}",
            "'world!'",
            "Hello, world!"
        )

    def test_object_argument(self):
        self.assertJsfuncResult(
            "function(obj) {return obj.foo;}",
            "{foo='bar'}",
            "bar",
        )

    def test_object_result(self):
        self.assertJsfuncResult(
            "function(obj) {return obj.foo;}",
            "{foo={x=5, y=10}}",
            {"x": 5, "y": 10},
        )

    def test_object_result_pass(self):
        resp = self.request_lua("""
        function main(splash)
            local func1 = splash:jsfunc("function(){return {foo:{x:5}}}")
            local func2 = splash:jsfunc("function(obj){return obj.foo}")
            local obj = func1()
            return func2(obj)
        end
        """)
        self.assertStatusCode(resp, 200)
        self.assertEqual(resp.json(), {"x": 5})

    def test_bool(self):
        is5 = "function(num){return num==5}"
        self.assertJsfuncResult(is5, "5", "True")
        self.assertJsfuncResult(is5, "6", "False")

    def test_undefined_result(self):
        self.assertJsfuncResult("function(){}", "", "None")

    def test_undefined_argument(self):
        self.assertJsfuncResult("function(foo){return foo}", "", "None")

    def test_throw_string(self):
        resp = self.request_lua("""
        function main(splash)
            local func = splash:jsfunc("function(){throw 'ABC'}")
            return func()
        end
        """)
        err = self.assertScriptError(resp, ScriptError.JS_ERROR)
        self.assertEqual(err['info']['js_error_message'], 'ABC')
        self.assertEqual(err['info']['js_error_type'], '<custom JS error>')

    def test_throw_pcall(self):
        resp = self.request_lua("""
        function main(splash)
            local func = splash:jsfunc("function(){throw 'ABC'}")
            local ok, res = pcall(func)
            return {ok=ok, res=res}
        end
        """)
        self.assertStatusCode(resp, 200)
        data = resp.json()
        self.assertEqual(data["ok"], False)
        self.assertIn("error during JS function call: u'ABC'", data["res"])

    def test_throw_error(self):
        resp = self.request_lua("""
        function main(splash)
            local func = splash:jsfunc("function(){throw new Error('ABC')}")
            return func()
        end
        """)
        err = self.assertScriptError(resp, ScriptError.JS_ERROR)
        self.assertEqual(err['info']['js_error_message'], 'ABC')
        self.assertEqual(err['info']['js_error_type'], 'Error')

    def test_throw_error_empty(self):
        resp = self.request_lua("""
        function main(splash)
            local func = splash:jsfunc("function(){throw new Error()}")
            return func()
        end
        """)
        err = self.assertScriptError(resp, ScriptError.JS_ERROR)
        self.assertEqual(err['info']['js_error_message'], '')
        self.assertEqual(err['info']['js_error_type'], 'Error')

    def test_throw_error_pcall(self):
        resp = self.request_lua("""
        function main(splash)
            local func = splash:jsfunc("function(){throw new Error('ABC')}")
            local ok, res = pcall(func)
            return {ok=ok, res=res}
        end
        """)
        self.assertStatusCode(resp, 200)
        data = resp.json()
        self.assertEqual(data["ok"], False)
        self.assertIn("error during JS function call: u'Error: ABC'", data["res"])

    def test_js_syntax_error(self):
        resp = self.request_lua("""
        function main(splash)
            local func = splash:jsfunc("function(){")
            return func()
        end
        """)
        err = self.assertScriptError(resp, ScriptError.JS_ERROR)
        self.assertEqual(err['info']['js_error_type'], 'SyntaxError')

    def test_js_syntax_error_brace(self):
        resp = self.request_lua("""
        function main(splash)
            local func = splash:jsfunc('); window.alert("hello")')
            return func()
        end
        """)
        err = self.assertScriptError(resp, ScriptError.JS_ERROR)
        self.assertEqual(err['info']['js_error_type'], 'SyntaxError')

    def test_array_result(self):
        self.assertJsfuncResult(
            "function(){return [1, 2, 'foo']}",
            "",
            [1, 2, "foo"]
        )

    def test_array_result_processed(self):
        # XXX: note that index is started from 1
        resp = self.request_lua("""
        function main(splash)
            local func = splash:jsfunc("function(){return [1, 2, 'foo']}")
            local arr = func()
            local first = arr[1]
            return {arr=arr, first=1, tp=type(arr)}
        end
        """)
        self.assertStatusCode(resp, 200)
        self.assertEqual(resp.json(), {"arr": [1, 2, "foo"], "first": 1, "tp": "table"})

    def test_array_argument(self):
        # XXX: note that index is started from 1
        self.assertJsfuncResult(
            "function(arr){return arr[1]}",
            "{5, 6, 'foo'}",
            "5",
        )

    # this doesn't work because table is passed as an object
    @pytest.mark.xfail
    def test_array_length(self):
        self.assertJsfuncResult(
            "function(arr){return arr.length}",
            "{5, 6, 'foo'}",
            "3",
        )

    def test_jsfunc_attributes(self):
        resp = self.request_lua("""                                 -- 1
        function main(splash)                                       -- 2
            local func = splash:jsfunc("function(){return 123}")    -- 3
            return func.source                                      -- 4  <-
        end
        """)
        err = self.assertScriptError(resp, ScriptError.LUA_ERROR,
                                     message="attempt to index")
        self.assertEqual(err['info']['line_number'], 4)

    def test_private_jsfunc_not_available(self):
        resp = self.request_lua("""
        function main(splash)
            return {ok = splash.private_jsfunc == nil}
        end
        """)
        self.assertStatusCode(resp, 200)
        self.assertEqual(resp.json()['ok'], True)

    def test_private_jsfunc_attributes(self):
        resp = self.request_lua("""                                      -- 1
        function main(splash)                                            -- 2
            local func = splash:private_jsfunc("function(){return 123}") -- 3 <-
            return func.source                                           -- 4
        end
        """)
        err = self.assertScriptError(resp, ScriptError.LUA_ERROR)
        self.assertEqual(err['info']['line_number'], 3)


class WaitTest(BaseLuaRenderTest):
    def wait(self, wait_args, request_args=None):
        code = """
        function main(splash)
          local ok, reason = splash:wait%s
          return {ok=ok, reason=reason}
        end
        """ % wait_args
        return self.request_lua(code, request_args)

    def go_and_wait(self, wait_args, request_args):
        code = """
        function main(splash)
          assert(splash:go(splash.args.url))
          local ok, reason = splash:wait%s
          return {ok=ok, reason=reason}
        end
        """ % wait_args
        return self.request_lua(code, request_args)

    def test_timeout(self):
        resp = self.wait("(0.01)", {"timeout": 0.1})
        self.assertStatusCode(resp, 200)

        resp = self.wait("(1)", {"timeout": 0.1})
        err = self.assertJsonError(resp, 504, "GlobalTimeoutError")
        self.assertEqual(err['info']['timeout'], 0.1)

    def test_wait_success(self):
        resp = self.wait("(0.01)")
        self.assertStatusCode(resp, 200)
        self.assertEqual(resp.json(), {"ok": True})

    def test_wait_noredirect(self):
        resp = self.wait("{time=0.01, cancel_on_redirect=true}")
        self.assertStatusCode(resp, 200)
        self.assertEqual(resp.json(), {"ok": True})

    def test_wait_redirect_nocancel(self):
        # jsredirect-timer redirects after 0.1ms
        resp = self.go_and_wait(
            "{time=0.2, cancel_on_redirect=false}",
            {'url': self.mockurl("jsredirect-timer")}
        )
        self.assertStatusCode(resp, 200)
        self.assertEqual(resp.json(), {"ok": True})

    def test_wait_redirect_cancel(self):
        # jsredirect-timer redirects after 0.1ms
        resp = self.go_and_wait(
            "{time=0.2, cancel_on_redirect=true}",
            {'url': self.mockurl("jsredirect-timer")}
        )
        self.assertStatusCode(resp, 200)
        self.assertEqual(resp.json(), {"reason": "redirect"})  # ok is nil

    @unittest.skipIf(NON_EXISTING_RESOLVABLE, "non existing hosts are resolvable")
    def test_wait_onerror(self):
        resp = self.go_and_wait(
            "{time=2., cancel_on_redirect=false, cancel_on_error=true}",
            {'url': self.mockurl("jsredirect-non-existing")}
        )
        self.assertStatusCode(resp, 200)
        self.assertEqual(resp.json(), {"reason": "network3"})  # ok is nil

    @unittest.skipIf(NON_EXISTING_RESOLVABLE, "non existing hosts are resolvable")
    def test_wait_onerror_nocancel(self):
        resp = self.go_and_wait(
            "{time=2., cancel_on_redirect=false, cancel_on_error=false}",
            {'url': self.mockurl("jsredirect-non-existing")}
        )
        self.assertStatusCode(resp, 200)
        self.assertEqual(resp.json(), {"ok": True})

    @unittest.skipIf(NON_EXISTING_RESOLVABLE, "non existing hosts are resolvable")
    def test_wait_onerror_nocancel_redirect(self):
        resp = self.go_and_wait(
            "{time=2., cancel_on_redirect=true, cancel_on_error=false}",
            {'url': self.mockurl("jsredirect-non-existing")}
        )
        self.assertStatusCode(resp, 200)
        self.assertEqual(resp.json(), {"reason": "redirect"})

    def test_wait_badarg(self):
        resp = self.wait('{time="sdf"}')
        self.assertScriptError(resp, ScriptError.SPLASH_LUA_ERROR)

    def test_wait_badarg2(self):
        resp = self.wait('{time="sdf"}')
        self.assertScriptError(resp, ScriptError.SPLASH_LUA_ERROR)

    def test_wait_good_string(self):
        resp = self.wait('{time="0.01"}')
        self.assertStatusCode(resp, 200)
        self.assertEqual(resp.json(), {"ok": True})

    def test_wait_noargs(self):
        resp = self.wait('()')
        self.assertScriptError(resp, ScriptError.SPLASH_LUA_ERROR)

    def test_wait_time_missing(self):
        resp = self.wait('{cancel_on_redirect=false}')
        self.assertScriptError(resp, ScriptError.SPLASH_LUA_ERROR)

    def test_wait_unknown_args(self):
        resp = self.wait('{ttime=0.5}')
        self.assertScriptError(resp, ScriptError.SPLASH_LUA_ERROR)

    def test_wait_negative(self):
        resp = self.wait('(-0.2)')
        self.assertScriptError(resp, ScriptError.SPLASH_LUA_ERROR)


class ArgsTest(BaseLuaRenderTest):
    def args_request(self, query):
        func = """
        function main(splash)
          return {args=splash.args}
        end
        """
        return self.request_lua(func, query)

    def assertArgs(self, query):
        resp = self.args_request(query)
        self.assertStatusCode(resp, 200)
        data = resp.json()["args"]
        data.pop('lua_source')
        data.pop('uid')
        return data

    def assertArgsPassed(self, query):
        args = self.assertArgs(query)
        self.assertEqual(args, query)
        return args

    def test_known_args(self):
        self.assertArgsPassed({"wait": "1.0"})
        self.assertArgsPassed({"timeout": "2.0"})
        self.assertArgsPassed({"url": "foo"})

    def test_unknown_args(self):
        self.assertArgsPassed({"foo": "bar"})

    def test_filters_validation(self):
        # 'global' known arguments are still validated
        resp = self.args_request({"filters": 'foo,bar'})
        err = self.assertJsonError(resp, 400, "BadOption")
        self.assertEqual(err['info']['argument'], 'filters')


class JsonPostUnicodeTest(BaseLuaRenderTest):
    request_handler = JsonPostRequestHandler

    def test_unicode(self):
        resp = self.request_lua(u"""
        function main(splash) return {key="значение"} end
        """.encode('utf8'))

        self.assertStatusCode(resp, 200)
        self.assertEqual(resp.headers['content-type'], 'application/json')
        self.assertEqual(resp.json(), {"key": u"значение"})


class JsonPostArgsTest(ArgsTest):
    request_handler = JsonPostRequestHandler

    def test_headers(self):
        headers = {"user-agent": "Firefox", "content-type": "text/plain"}
        self.assertArgsPassed({"headers": headers})

    def test_headers_items(self):
        headers = [["user-agent", "Firefox"], ["content-type", "text/plain"]]
        self.assertArgsPassed({"headers": headers})

    def test_access_headers(self):
        func = """
        function main(splash)
          local ua = "Unknown"
          if splash.args.headers then
            ua = splash.args.headers['user-agent']
          end
          return {ua=ua, firefox=(ua=="Firefox")}
        end
        """
        resp = self.request_lua(func, {'headers': {"user-agent": "Firefox"}})
        self.assertStatusCode(resp, 200)
        self.assertEqual(resp.json(), {"ua": "Firefox", "firefox": True})

        resp = self.request_lua(func)
        self.assertStatusCode(resp, 200)
        self.assertEqual(resp.json(), {"ua": "Unknown", "firefox": False})

    def test_custom_object(self):
        self.assertArgsPassed({"myobj": {"foo": "bar", "bar": ["egg", "spam", 1]}})

    def test_post_numbers(self):
        self.assertArgsPassed({"x": 5})


class GoTest(BaseLuaRenderTest):
    def go_status(self, url):
        resp = self.request_lua("""
        function main(splash)
            local ok, reason = splash:go(splash.args.url)
            return {ok=ok, reason=reason}
        end
        """, {"url": url})
        self.assertStatusCode(resp, 200)
        return resp.json()

    def _geturl(self, code, empty=False):
        if empty:
            path = "getrequest?code=%s&empty=1" % code
        else:
            path = "getrequest?code=%s" % code
        return self.mockurl(path)

    def assertGoStatusCodeError(self, code):
        for empty in [False, True]:
            data = self.go_status(self._geturl(code, empty))
            self.assertNotIn("ok", data)
            self.assertEqual(data["reason"], "http%s" % code)

    def assertGoNoError(self, code):
        for empty in [False, True]:
            data = self.go_status(self._geturl(code, empty))
            self.assertTrue(data["ok"])
            self.assertNotIn("reason", data)

    def test_go_200(self):
        self.assertGoNoError(200)

    def test_go_400(self):
        self.assertGoStatusCodeError(400)

    def test_go_401(self):
        self.assertGoStatusCodeError(401)

    def test_go_403(self):
        self.assertGoStatusCodeError(403)

    def test_go_404(self):
        self.assertGoStatusCodeError(404)

    def test_go_500(self):
        self.assertGoStatusCodeError(500)

    def test_go_503(self):
        self.assertGoStatusCodeError(503)

    def test_nourl(self):
        resp = self.request_lua("function main(splash) splash:go() end")
        self.assertScriptError(resp, ScriptError.SPLASH_LUA_ERROR)

    def test_nourl_args(self):
        resp = self.request_lua("function main(splash) splash:go(splash.args.url) end")
        err = self.assertScriptError(resp, ScriptError.SPLASH_LUA_ERROR,
                                     message="required")
        self.assertEqual(err['info']['argument'], 'url')

    @unittest.skipIf(NON_EXISTING_RESOLVABLE, "non existing hosts are resolvable")
    def test_go_error(self):
        data = self.go_status("non-existing")
        self.assertEqual(data.get('ok', False), False)
        self.assertEqual(data["reason"], "network301")

    def test_go_multiple(self):
        resp = self.request_lua("""
        function main(splash)
            splash:go(splash.args.url_1)
            local html_1 = splash:html()
            splash:go(splash.args.url_2)
            return {html_1=html_1, html_2=splash:html()}
        end
        """, {
            'url_1': self.mockurl('getrequest?foo=1'),
            'url_2': self.mockurl('getrequest?bar=2')
        })
        self.assertStatusCode(resp, 200)
        data = resp.json()
        self.assertIn("{'foo': ['1']}", data['html_1'])
        self.assertIn("{'bar': ['2']}", data['html_2'])

    def test_go_404_then_good(self):
        resp = self.request_lua("""
        function main(splash)
            local ok1, err1 = splash:go(splash.args.url_1)
            local html_1 = splash:html()
            local ok2, err2 = splash:go(splash.args.url_2)
            local html_2 = splash:html()
            return {html_1=html_1, html_2=html_2, err1=err1, err2=err2, ok1=ok1, ok2=ok2}
        end
        """, {
            'url_1': self.mockurl('--some-non-existing-resource--'),
            'url_2': self.mockurl('bad-related'),
        })
        self.assertStatusCode(resp, 200)
        data = resp.json()
        self.assertEqual(data["err1"], "http404")
        self.assertNotIn("err2", data)

        self.assertNotIn("ok1", data)
        self.assertEqual(data["ok2"], True)

        self.assertIn("No Such Resource", data["html_1"])
        self.assertIn("http://non-existing", data["html_2"])

    @unittest.skipIf(NON_EXISTING_RESOLVABLE, "non existing hosts are resolvable")
    def test_go_bad_then_good(self):
        resp = self.request_lua("""
        function main(splash)
            splash:go("--non-existing-host")
            local ok, err = splash:go(splash.args.url)
            return {ok=ok, err=err}
        end
        """, {"url": self.mockurl("jsrender")})
        self.assertStatusCode(resp, 200)
        self.assertEqual(resp.json(), {"ok": True})

    def test_go_headers_cookie(self):
        resp = self.request_lua("""
        function main(splash)
            assert(splash:go{splash.args.url, headers={
                ["Cookie"] = "foo=bar; egg=spam"
            }})
            return splash:html()
        end
        """, {"url": self.mockurl("get-cookie?key=egg")})
        self.assertStatusCode(resp, 200)
        self.assertIn("spam", resp.text)

    def test_go_headers(self):
        resp = self.request_lua("""
        function main(splash)
            assert(splash:go{splash.args.url, headers={
                ["Custom-Header"] = "Header Value",
            }})
            local res1 = splash:html()

            -- second request is without any custom headers
            assert(splash:go(splash.args.url))
            local res2 = splash:html()

            return {res1=res1, res2=res2}
        end
        """, {"url": self.mockurl("getrequest")})
        self.assertStatusCode(resp, 200)
        data = resp.json()
        self.assertIn("'Header Value'", data["res1"])
        self.assertNotIn("'Header Value'", data["res2"])

    def test_set_custom_headers(self):
        resp = self.request_lua("""
        function main(splash)
            splash:set_custom_headers({
                ["Header-1"] = "Value 1",
                ["Header-2"] = "Value 2",
            })

            assert(splash:go(splash.args.url))
            local res1 = splash:html()

            assert(splash:go{splash.args.url, headers={
                ["Header-3"] = "Value 3",
            }})
            local res2 = splash:html()

            assert(splash:go(splash.args.url))
            local res3 = splash:html()

            return {res1=res1, res2=res2, res3=res3}
        end
        """, {"url": self.mockurl("getrequest")})
        self.assertStatusCode(resp, 200)
        data = resp.json()

        self.assertIn("'Value 1'", data["res1"])
        self.assertIn("'Value 2'", data["res1"])
        self.assertNotIn("'Value 3'", data["res1"])

        self.assertNotIn("'Value 1'", data["res2"])
        self.assertNotIn("'Value 2'", data["res2"])
        self.assertIn("'Value 3'", data["res2"])

        self.assertIn("'Value 1'", data["res3"])
        self.assertIn("'Value 2'", data["res3"])
        self.assertNotIn("'Value 3'", data["res3"])


class ResourceTimeoutTest(BaseLuaRenderTest):
    def test_resource_timeout_aborts_first(self):
        resp = self.request_lua("""
        function main(splash)
            splash:on_request(function(req) req:set_timeout(0.1) end)
            local ok, err = splash:go{splash.args.url}
            return {err=err}
        end
        """, {"url": self.mockurl("slow.gif?n=4")})
        self.assertStatusCode(resp, 200)
        self.assertEqual(resp.json(), {'err': 'render_error'})

    def test_resource_timeout_attribute(self):
        # request should be cancelled
        resp = self.request_lua("""
        function main(splash)
            splash.resource_timeout = 0.1
            assert(splash:go(splash.args.url))
        end
        """, {"url": self.mockurl("slow.gif?n=4")})
        self.assertScriptError(resp, ScriptError.LUA_ERROR,
                               message='render_error')

    def test_resource_timeout_attribute_priority(self):
        # set_timeout should take a priority
        resp = self.request_lua("""
        function main(splash)
            splash.resource_timeout = 0.1
            splash:on_request(function(req) req:set_timeout(10) end)
            assert(splash:go(splash.args.url))
        end
        """, {"url": self.mockurl("slow.gif?n=4")})
        self.assertStatusCode(resp, 200)

    def test_resource_timeout_read(self):
        resp = self.request_lua("""
        function main(splash)
            local default = splash.resource_timeout
            splash.resource_timeout = 0.1
            local updated = splash.resource_timeout
            return {default=default, updated=updated}
        end
        """)
        self.assertStatusCode(resp, 200)
        self.assertEqual(resp.json(), {"default": 0, "updated": 0.1})

    def test_resource_timeout_zero(self):
        resp = self.request_lua("""
        function main(splash)
            splash.resource_timeout = 0
            assert(splash:go(splash.args.url))
        end
        """, {"url": self.mockurl("slow.gif?n=1")})
        self.assertStatusCode(resp, 200)

        resp = self.request_lua("""
        function main(splash)
            splash.resource_timeout = nil
            assert(splash:go(splash.args.url))
        end
        """, {"url": self.mockurl("slow.gif?n=1")})
        self.assertStatusCode(resp, 200)

    def test_resource_timeout_negative(self):
        resp = self.request_lua("""
        function main(splash)
            splash.resource_timeout = -1
            assert(splash:go(splash.args.url))
        end
        """, {"url": self.mockurl("slow.gif?n=1")})
        err = self.assertScriptError(resp, ScriptError.SPLASH_LUA_ERROR,
                                     message='splash.resource_timeout')
        self.assertEqual(err['info']['line_number'], 3)


class ResultStatusCodeTest(BaseLuaRenderTest):
    def test_set_result_status_code(self):
        for code in [200, 404, 500, 999]:
            resp = self.request_lua("""
            function main(splash)
                splash:set_result_status_code(tonumber(splash.args.code))
                return "hello"
            end
            """, {'code': code})
            self.assertStatusCode(resp, code)
            self.assertEqual(resp.text, 'hello')

    def test_invalid_code(self):
        for code in ["foo", "", {'x': 3}, 0, -200, 195, 1000]:
            resp = self.request_lua("""
            function main(splash)
                splash:set_result_status_code(splash.args.code)
                return "hello"
            end
            """, {'code': code})
            err = self.assertScriptError(resp, ScriptError.SPLASH_LUA_ERROR)
            self.assertEqual(err['info']['splash_method'],
                             'set_result_status_code')


class SetUserAgentTest(BaseLuaRenderTest):
    def test_set_user_agent(self):
        resp = self.request_lua("""
        function main(splash)
            splash:go(splash.args.url)
            local res1 = splash:html()

            splash:set_user_agent("Foozilla")
            splash:go(splash.args.url)
            local res2 = splash:html()

            splash:go(splash.args.url)
            local res3 = splash:html()

            return {res1=res1, res2=res2, res3=res3}
        end
        """, {"url": self.mockurl("getrequest")})

        self.assertStatusCode(resp, 200)
        data = resp.json()
        self.assertIn("Mozilla", data["res1"])
        self.assertNotIn("Mozilla", data["res2"])
        self.assertNotIn("Mozilla", data["res3"])

        self.assertNotIn("'user-agent': 'Foozilla'", data["res1"])
        self.assertIn("'user-agent': 'Foozilla'", data["res2"])
        self.assertIn("'user-agent': 'Foozilla'", data["res3"])

    def test_error(self):
        resp = self.request_lua("""
        function main(splash) splash:set_user_agent(123) end
        """)
        err = self.assertScriptError(resp, ScriptError.SPLASH_LUA_ERROR)
        self.assertEqual(err['info']['splash_method'], 'set_user_agent')


class CookiesTest(BaseLuaRenderTest):
    def test_cookies(self):
        resp = self.request_lua("""
        function main(splash)
            local function cookies_after(url)
                splash:go(url)
                return splash:get_cookies()
            end

            local c0 = splash:get_cookies()
            local c1 = cookies_after(splash.args.url_1)
            local c2 = cookies_after(splash.args.url_2)

            splash:clear_cookies()
            local c3 = splash:get_cookies()

            local c4 = cookies_after(splash.args.url_2)
            local c5 = cookies_after(splash.args.url_1)

            splash:delete_cookies("foo")
            local c6 = splash:get_cookies()

            splash:delete_cookies{url="http://example.com"}
            local c7 = splash:get_cookies()

            splash:delete_cookies{url="http://localhost"}
            local c8 = splash:get_cookies()

            splash:init_cookies(c2)
            local c9 = splash:get_cookies()

            return {c0=c0, c1=c1, c2=c2, c3=c3, c4=c4, c5=c5, c6=c6, c7=c7, c8=c8, c9=c9}
        end
        """, {
            "url_1": self.mockurl("set-cookie?key=foo&value=bar"),
            "url_2": self.mockurl("set-cookie?key=egg&value=spam"),
        })

        self.assertStatusCode(resp, 200)
        data = resp.json()

        cookie1 = {
            'name': 'foo',
            'value': 'bar',
            'domain': 'localhost',
            'path': '/',
            'httpOnly': False,
            'secure': False
        }
        cookie2 = {
            'name': 'egg',
            'value': 'spam',
            'domain': 'localhost',
            'path': '/',
            'httpOnly': False,
            'secure': False
        }

        self.assertEqual(data["c0"], [])
        self.assertEqual(data["c1"], [cookie1])
        self.assertEqual(data["c2"], [cookie1, cookie2])
        self.assertEqual(data["c3"], [])
        self.assertEqual(data["c4"], [cookie2])
        self.assertEqual(data["c5"], [cookie2, cookie1])
        self.assertEqual(data["c6"], [cookie2])
        self.assertEqual(data["c7"], [cookie2])
        self.assertEqual(data["c8"], [])
        self.assertEqual(data["c9"], data["c2"])

    def test_add_cookie(self):
        resp = self.request_lua("""
        function main(splash)
            splash:add_cookie("baz", "egg")
            splash:add_cookie{"spam", "egg", domain="example.com"}
            splash:add_cookie{
                name="foo",
                value="bar",
                path="/",
                domain="localhost",
                expires="2016-07-24T19:20:30+02:00",
                secure=true,
                httpOnly=true,
            }
            return splash:get_cookies()
        end""")
        self.assertStatusCode(resp, 200)
        self.assertEqual(resp.json(), [
            {"name": "baz", "value": "egg", "path": "",
             "domain": "", "httpOnly": False, "secure": False},
            {"name": "spam", "value": "egg", "path": "",
             "domain": "example.com", "httpOnly": False, "secure": False},
            {"name": "foo", "value": "bar", "path": "/",
             "domain": "localhost", "httpOnly": True, "secure": True,
             "expires": "2016-07-24T19:20:30+02:00"},
        ])

    def test_init_cookies(self):
        resp = self.request_lua("""
        function main(splash)
            splash:init_cookies({
                {name="baz", value="egg"},
                {name="spam", value="egg", domain="example.com"},
                {
                    name="foo",
                    value="bar",
                    path="/",
                    domain="localhost",
                    expires="2016-07-24T19:20:30+02:00",
                    secure=true,
                    httpOnly=true,
                }
            })
            return splash:get_cookies()
        end""")
        self.assertStatusCode(resp, 200)
        self.assertEqual(resp.json(), [
            {"name": "baz", "value": "egg", "path": "",
             "domain": "", "httpOnly": False, "secure": False},
            {"name": "spam", "value": "egg", "path": "",
             "domain": "example.com", "httpOnly": False, "secure": False},
            {"name": "foo", "value": "bar", "path": "/",
             "domain": "localhost", "httpOnly": True, "secure": True,
             "expires": "2016-07-24T19:20:30+02:00"},
        ])


class CurrentUrlTest(BaseLuaRenderTest):
    def request_url(self, url, wait=0.0):
        return self.request_lua("""
        function main(splash)
            local ok, res = splash:go(splash.args.url)
            splash:wait(splash.args.wait)
            return {ok=ok, res=res, url=splash:url()}
        end
        """, {"url": url, "wait": wait})

    def assertCurrentUrl(self, go_url, url=None, wait=0.0):
        if url is None:
            url = go_url
        resp = self.request_url(go_url, wait)
        self.assertStatusCode(resp, 200)
        self.assertEqual(resp.json()["url"], url)

    def test_start(self):
        resp = self.request_lua("function main(splash) return splash:url() end")
        self.assertStatusCode(resp, 200)
        self.assertEqual(resp.text, "")

    def test_blank(self):
        self.assertCurrentUrl("about:blank")

    def test_not_redirect(self):
        self.assertCurrentUrl(self.mockurl("getrequest"))

    def test_jsredirect(self):
        self.assertCurrentUrl(self.mockurl("jsredirect"))
        self.assertCurrentUrl(
            self.mockurl("jsredirect"),
            self.mockurl("jsredirect-target"),
            wait=0.5,
        )


class DisableScriptsTest(BaseLuaRenderTest):
    def test_nolua(self):
        with SplashServer(extra_args=['--disable-lua']) as splash:
            # Check that Lua is disabled in UI
            resp = requests.get(splash.url("/"))
            self.assertStatusCode(resp, 200)
            self.assertNotIn("<textarea", resp.text)  # no code editor

            script = "function main(splash) return 'foo' end"

            # Check that /execute doesn't work
            resp = requests.get(
                url=splash.url("execute"),
                params={'lua_source': script},
            )
            self.assertStatusCode(resp, 404)


class SandboxTest(BaseLuaRenderTest):
<<<<<<< HEAD
    def assertTooMuchCPU(self, resp):
        self.assertStatusCode(resp, 400)
        self.assertIn("script uses too much CPU", resp.text)
=======

    def assertTooMuchCPU(self, resp, subtype=ScriptError.LUA_ERROR):
        return self.assertScriptError(resp, subtype,
                                      message="script uses too much CPU")
>>>>>>> f7957349

    def assertTooMuchMemory(self, resp, subtype=ScriptError.LUA_ERROR):
        return self.assertScriptError(resp, subtype,
                                      message="script uses too much memory")

    def test_sandbox_string_function(self):
        resp = self.request_lua("""
        function main(self)
            return string.rep("x", 10000)
        end
        """)
        self.assertScriptError(resp, ScriptError.LUA_ERROR,
                               message="nil value")
        self.assertErrorLineNumber(resp, 3)

    def test_sandbox_string_method(self):
        resp = self.request_lua("""
        function main(self)
            return ("x"):rep(10000)
        end
        """)
        self.assertScriptError(resp, ScriptError.LUA_ERROR,
                               message="attempt to index constant")
        self.assertErrorLineNumber(resp, 3)

    # TODO: strings should use a sandboxed string module as a metatable
    @pytest.mark.xfail
    def test_non_sandboxed_string_method(self):
        resp = self.request_lua("""
        function main(self)
            return ("X"):lower()
        end
        """)
        self.assertStatusCode(resp, 200)
        self.assertEqual(resp.text, "x")

    def test_infinite_loop(self):
        resp = self.request_lua("""
        function main(self)
            local x = 0
            while true do
                x = x + 1
            end
            return x
        end
        """)
        self.assertTooMuchCPU(resp)

    def test_infinite_loop_toplevel(self):
        resp = self.request_lua("""
        x = 0
        while true do
            x = x + 1
        end
        function main(self)
            return 5
        end
        """)
        self.assertTooMuchCPU(resp, ScriptError.LUA_INIT_ERROR)

    def test_infinite_loop_memory(self):
        resp = self.request_lua("""
        function main(self)
            t = {}
            while true do
                t = { t }
            end
            return t
        end
        """)
        # it can be either memory or CPU
        self.assertScriptError(resp, ScriptError.LUA_ERROR,
                               message="too much")

    def test_memory_attack(self):
        resp = self.request_lua("""
        function main(self)
            local s = "aaaaaaaaaaaaaaaaaaaa"
            while true do
                s = s..s
            end
            return s
        end
        """)
        self.assertTooMuchMemory(resp)

    def test_memory_attack_toplevel(self):
        resp = self.request_lua("""
        s = "aaaaaaaaaaaaaaaaaaaa"
        while true do
            s = s..s
        end
        function main(self)
            return s
        end
        """)
        self.assertTooMuchMemory(resp, ScriptError.LUA_INIT_ERROR)

    def test_billion_laughs(self):
        resp = self.request_lua("""
        s = "s"
        s = s .. s s = s .. s s = s .. s s = s .. s s = s .. s s = s .. s s = s .. s
        s = s .. s s = s .. s s = s .. s s = s .. s s = s .. s s = s .. s s = s .. s
        s = s .. s s = s .. s s = s .. s s = s .. s s = s .. s s = s .. s s = s .. s
        s = s .. s s = s .. s s = s .. s s = s .. s s = s .. s s = s .. s s = s .. s
        s = s .. s s = s .. s s = s .. s s = s .. s s = s .. s s = s .. s s = s .. s
        s = s .. s s = s .. s s = s .. s s = s .. s s = s .. s s = s .. s s = s .. s
        s = s .. s s = s .. s s = s .. s s = s .. s s = s .. s s = s .. s s = s .. s
        s = s .. s s = s .. s s = s .. s s = s .. s s = s .. s s = s .. s s = s .. s
        s = s .. s s = s .. s s = s .. s s = s .. s s = s .. s s = s .. s s = s .. s
        s = s .. s s = s .. s s = s .. s s = s .. s s = s .. s s = s .. s s = s .. s
        s = s .. s s = s .. s s = s .. s s = s .. s s = s .. s s = s .. s s = s .. s
        s = s .. s s = s .. s s = s .. s s = s .. s s = s .. s s = s .. s s = s .. s
        s = s .. s s = s .. s s = s .. s s = s .. s s = s .. s s = s .. s s = s .. s
        function main() end
        """)
        self.assertTooMuchMemory(resp, ScriptError.LUA_INIT_ERROR)

    def test_disable_sandbox(self):
        # dofile function should be always sandboxed
        is_sandbox = "function main(splash) return {s=(dofile==nil)} end"

        resp = self.request_lua(is_sandbox)
        self.assertStatusCode(resp, 200)
        self.assertEqual(resp.json(), {"s": True})

        with SplashServer(extra_args=['--disable-lua-sandbox']) as splash:
            resp = requests.get(
                url=splash.url("execute"),
                params={'lua_source': is_sandbox},
            )
            self.assertStatusCode(resp, 200)
            self.assertEqual(resp.json(), {"s": False})


class RequireTest(BaseLuaRenderTest):
    def _set_title(self, title):
        return """
        splash:set_content([[
        <html>
          <head>
            <title>%s</title>
          </head>
        </html>
        ]])
        """ % title

    def assertNoRequirePathsLeaked(self, resp):
        self.assertNotIn("/lua", resp.text)
        self.assertNotIn("init.lua", resp.text)

    def test_splash_patching(self):
        title = "TEST"
        resp = self.request_lua("""
        require "utils_patch"
        function main(splash)
            %(set_title)s
            return splash:get_document_title()
        end
        """ % dict(set_title=self._set_title(title)))
        self.assertStatusCode(resp, 200)
        self.assertEqual(resp.text, title)

    def test_splash_patching_no_require(self):
        resp = self.request_lua("""
        function main(splash)
            %(set_title)s
            return splash:get_document_title()
        end
        """ % dict(set_title=self._set_title("TEST")))
        self.assertScriptError(resp, ScriptError.LUA_ERROR,
                               message="get_document_title")
        self.assertNoRequirePathsLeaked(resp)

    def test_require_unsafe(self):
        resp = self.request_lua("""
        local Splash = require("splash")
        function main(splash) return "hello" end
        """)
        self.assertScriptError(resp, ScriptError.LUA_INIT_ERROR)
        self.assertErrorLineNumber(resp, 2)
        self.assertNoRequirePathsLeaked(resp)

    def test_require_not_whitelisted(self):
        resp = self.request_lua("""
        local utils = require("utils")
        local secret = require("secret")
        function main(splash) return "hello" end
        """)
        self.assertScriptError(resp, ScriptError.LUA_INIT_ERROR)
        self.assertErrorLineNumber(resp, 3)
        self.assertNoRequirePathsLeaked(resp)

    def test_require_non_existing(self):
        resp = self.request_lua("""
        local foobar = require("foobar")
        function main(splash) return "hello" end
        """)
        self.assertScriptError(resp, ScriptError.LUA_INIT_ERROR)
        self.assertNoRequirePathsLeaked(resp)
        self.assertErrorLineNumber(resp, 2)

    def test_require_non_existing_whitelisted(self):
        resp = self.request_lua("""
        local non_existing = require("non_existing")
        function main(splash) return "hello" end
        """)
        self.assertScriptError(resp, ScriptError.LUA_INIT_ERROR)
        self.assertNoRequirePathsLeaked(resp)
        self.assertErrorLineNumber(resp, 2)

    def test_module(self):
        title = "TEST"
        resp = self.request_lua("""
        local utils = require "utils"
        function main(splash)
            %(set_title)s
            return utils.get_document_title(splash)
        end
        """ % dict(set_title=self._set_title(title)))
        self.assertStatusCode(resp, 200)
        self.assertEqual(resp.text, title)

    def test_module_require_unsafe_from_safe(self):
        resp = self.request_lua("""
        function main(splash)
            return require("utils").hello
        end
        """)
        self.assertStatusCode(resp, 200)
        self.assertEqual(resp.text, "world")


class HarTest(BaseLuaRenderTest):
    def test_har_empty(self):
        resp = self.request_lua("""
        function main(splash)
            return splash:har()
        end
        """)
        self.assertStatusCode(resp, 200)
        har = resp.json()["log"]
        self.assertEqual(har["entries"], [])

    def test_har_about_blank(self):
        resp = self.request_lua("""
        function main(splash)
            splash:go("about:blank")
            return splash:har()
        end
        """)
        self.assertStatusCode(resp, 200)
        har = resp.json()["log"]
        self.assertEqual(har["entries"], [])

    def test_har_reset(self):
        resp = self.request_lua("""
        function main(splash)
            splash:go(splash.args.url)
            splash:go(splash.args.url)
            local har1 = splash:har()
            splash:har_reset()
            local har2 = splash:har()
            splash:go(splash.args.url)
            local har3 = splash:har()
            return {har1, har2, har3}
        end
        """, {'url': self.mockurl("jsrender")})
        self.assertStatusCode(resp, 200)
        har1 = resp.json()["1"]
        har2 = resp.json()["2"]
        har3 = resp.json()["3"]

        self.assertEqual(len(har1['log']['entries']), 2)
        self.assertEqual(har2['log']['entries'], [])
        self.assertEqual(len(har3['log']['entries']), 1)

    def test_har_reset_argument(self):
        resp = self.request_lua("""
        function main(splash)
            splash:go(splash.args.url)
            local har1 = splash:har()
            splash:go(splash.args.url)
            local har2 = splash:har{reset=true}
            local har3 = splash:har()
            splash:go(splash.args.url)
            local har4 = splash:har()
            return {har1, har2, har3, har4}
        end
        """, {'url': self.mockurl("jsrender")})
        self.assertStatusCode(resp, 200)
        har1 = resp.json()["1"]
        har2 = resp.json()["2"]
        har3 = resp.json()["3"]
        har4 = resp.json()["4"]

        self.assertEqual(len(har1['log']['entries']), 1)
        self.assertEqual(len(har2['log']['entries']), 2)
        self.assertEqual(har3['log']['entries'], [])
        self.assertEqual(len(har4['log']['entries']), 1)

    def test_har_reset_inprogress(self):
        resp = self.request_lua("""
        function main(splash)
            splash:go(splash.args.url)
            splash:wait(0.5)
            local har1 = splash:har{reset=true}
            splash:wait(2.5)
            local har2 = splash:har()
            return {har1, har2}
        end
        """, {'url': self.mockurl("show-image?n=2.0&js=0.1")})
        self.assertStatusCode(resp, 200)
        data = resp.json()
        har1, har2 = data["1"]["log"], data["2"]["log"]

        self.assertEqual(len(har1['entries']), 2)
        self.assertEqual(har1['entries'][0]['_splash_processing_state'],
                         HarBuilder.REQUEST_FINISHED)
        self.assertEqual(har1['entries'][1]['_splash_processing_state'],
                         HarBuilder.REQUEST_HEADERS_RECEIVED)


class AutoloadTest(BaseLuaRenderTest):
    def test_autoload(self):
        resp = self.request_lua("""
        function main(splash)
            assert(splash:autoload("window.FOO = 'bar'"))

            splash:go(splash.args.url)
            local foo1 = splash:evaljs("FOO")

            splash:evaljs("window.FOO = 'spam'")
            local foo2 = splash:evaljs("FOO")

            splash:go(splash.args.url)
            local foo3 = splash:evaljs("FOO")
            return {foo1=foo1, foo2=foo2, foo3=foo3}
        end
        """, {"url": self.mockurl("getrequest")})
        self.assertStatusCode(resp, 200)
        data = resp.json()
        self.assertEqual(data, {"foo1": "bar", "foo2": "spam", "foo3": "bar"})

    def test_autoload_remote(self):
        resp = self.request_lua("""
        function main(splash)
            assert(splash:autoload(splash.args.eggspam_url))
            assert(splash:go(splash.args.url))
            local egg = splash:jsfunc("egg")
            return egg()
        end
        """, {
            "url": self.mockurl("getrequest"),
            "eggspam_url": self.mockurl("eggspam.js"),
        })
        self.assertStatusCode(resp, 200)
        self.assertEqual(resp.text, "spam")

    def test_autoload_bad(self):
        resp = self.request_lua("""
        function main(splash)
            local ok, reason = splash:autoload(splash.args.bad_url)
            return {ok=ok, reason=reason}
        end
        """, {"bad_url": self.mockurl("--non-existing--")})
        self.assertStatusCode(resp, 200)
        self.assertNotIn("ok", resp.json())
        self.assertIn("404", resp.json()["reason"])

    def test_noargs(self):
        resp = self.request_lua("""
        function main(splash)
            splash:autoload()
        end
        """)
        self.assertScriptError(resp, ScriptError.SPLASH_LUA_ERROR)
        self.assertErrorLineNumber(resp, 3)

    def test_autoload_reset(self):
        resp = self.request_lua("""
        function main(splash)
            splash:autoload([[window.FOO = 'foo']])
            splash:autoload([[window.BAR = 'bar']])

            splash:go(splash.args.url)
            local foo1 = splash:evaljs("window.FOO")
            local bar1 = splash:evaljs("window.BAR")

            splash:autoload_reset()
            splash:go(splash.args.url)
            local foo2 = splash:evaljs("window.FOO")
            local bar2 = splash:evaljs("window.BAR")

            return {foo1=foo1, bar1=bar1, foo2=foo2, bar2=bar2}
        end
        """, {"url": self.mockurl("getrequest")})
        self.assertStatusCode(resp, 200)
        self.assertEqual(resp.json(), {"foo1": "foo", "bar1": "bar"})


class HttpGetTest(BaseLuaRenderTest):
    def test_get(self):
        resp = self.request_lua("""
        function main(splash)
            local reply = splash:http_get(splash.args.url)
            splash:wait(0.1)
            return reply.content.text
        end
        """, {"url": self.mockurl("jsrender")})
        self.assertStatusCode(resp, 200)
        self.assertEqual(JsRender.template, resp.text)

    def test_bad_url(self):
        resp = self.request_lua("""
        function main(splash)
            return splash:http_get(splash.args.url)
        end
        """, {"url": self.mockurl("--bad-url--")})
        self.assertStatusCode(resp, 200)
        self.assertEqual(resp.json()["status"], 404)

    def test_headers(self):
        resp = self.request_lua("""
        function main(splash)
            return splash:http_get{
                splash.args.url,
                headers={
                    ["Custom-Header"] = "Header Value",
                }
            }
        end
        """, {"url": self.mockurl("getrequest")})
        self.assertStatusCode(resp, 200)
        data = resp.json()
        self.assertEqual(data["status"], 200)
        self.assertIn("Header Value", data["content"]["text"])

    def test_redirects_follow(self):
        resp = self.request_lua("""
        function main(splash)
            return splash:http_get(splash.args.url)
        end
        """, {"url": self.mockurl("http-redirect?code=302")})
        self.assertStatusCode(resp, 200)
        data = resp.json()
        self.assertEqual(data["status"], 200)
        self.assertNotIn("redirect to", data["content"]["text"])
        self.assertIn("GET request", data["content"]["text"])

    def test_redirects_nofollow(self):
        resp = self.request_lua("""
        function main(splash)
            return splash:http_get{url=splash.args.url, follow_redirects=false}
        end
        """, {"url": self.mockurl("http-redirect?code=302")})
        self.assertStatusCode(resp, 200)
        data = resp.json()
        self.assertEqual(data["status"], 302)
        self.assertEqual(data["redirectURL"], "/getrequest?http_code=302")
        self.assertIn("302 redirect to", data["content"]["text"])

    def test_noargs(self):
        resp = self.request_lua("""
        function main(splash)
            splash:http_get()
        end
        """)
        self.assertScriptError(resp, ScriptError.SPLASH_LUA_ERROR)


class HttpPostTest(BaseLuaRenderTest):
    def test_post(self):
        resp = self.request_lua("""
        function main(splash)
            body = "foo=one&bar=two"
            return assert(splash:http_post{url=splash.args.url, body=body})
        end
        """, {"url": self.mockurl("postrequest")})
        self.assertStatusCode(resp, 200)
        content = resp.json()
        self.assertTrue(content["ok"])
        self.assertIn("foo=one&bar=two", content["content"]["text"])

    def test_post_body_not_string(self):
        resp = self.request_lua("""
        function main(splash)
            body = {alfa=12}
            return assert(splash:http_post{url=splash.args.url, body=body})
        end
        """, {"url": self.mockurl("postrequest")})
        self.assertStatusCode(resp, 400)
        self.assertIn("body argument for http_post must be string", resp.text)

    def test_post_without_body(self):
        resp = self.request_lua("""
        function main(splash)
            body = ""
            return assert(splash:http_post{url=splash.args.url, body=body})
        end
        """, {"url": self.mockurl("postrequest")})
        self.assertStatusCode(resp, 200)

    def test_redirect_after_post_in_go(self):
        resp = self.request_lua("""
        function main(splash)
            assert(splash:go{url=splash.args.url, body=body, http_method="POST"})
            return splash:html()
        end
        """, {"url": self.mockurl("http-redirect")})
        self.assertStatusCode(resp, 200)
        self.assertIn("GET request", resp.text)

    def test_redirect_after_post_in_http_post(self):
        post_body = "foo=bar&alfa=beta"
        resp = self.request_lua("""
            function main(splash)
                return assert(splash:http_post{url=splash.args.url, body='%s'})
            end
            """ % post_body, {"url": self.mockurl("http-redirect")})
        self.assertStatusCode(resp, 200)
        content = resp.json()
        self.assertIn("GET request", content["content"]["text"])
        self.assertIn(post_body, content["url"])
        self.assertEqual(content["status"], 200)


class NavigationLockingTest(BaseLuaRenderTest):
    def test_lock_navigation(self):
        url = self.mockurl("jsredirect")
        resp = self.request_lua("""
        function main(splash)
            splash:go(splash.args.url)
            splash:lock_navigation()
            splash:wait(0.3)
            return splash:url()
        end
        """, {"url": url})
        self.assertStatusCode(resp, 200)
        self.assertEqual(resp.text, url)

    def test_unlock_navigation(self):
        resp = self.request_lua("""
        function main(splash)
            splash:go(splash.args.url)
            splash:lock_navigation()
            splash:unlock_navigation()
            splash:wait(0.3)
            return splash:url()
        end
        """, {"url": self.mockurl("jsredirect")})
        self.assertStatusCode(resp, 200)
        self.assertEqual(resp.text, self.mockurl("jsredirect-target"))

    def test_go_navigation_locked(self):
        resp = self.request_lua("""
        function main(splash)
            splash:lock_navigation()
            local ok, reason = splash:go(splash.args.url)
            return {ok=ok, reason=reason}
        end
        """, {"url": self.mockurl("jsredirect"), "timeout": 1.0})
        self.assertStatusCode(resp, 200)
        self.assertEqual(resp.json(), {"reason": "navigation_locked"})


class SetContentTest(BaseLuaRenderTest):
    def test_set_content(self):
        resp = self.request_lua("""
        function main(splash)
            assert(splash:set_content("<html><head></head><body><h1>Hello</h1></body></html>"))
            return {
                html = splash:html(),
                url = splash:url(),
            }
        end
        """)
        self.assertStatusCode(resp, 200)
        self.assertIn("html", resp.json())
        self.assertEqual(resp.json()["html"], "<html><head></head><body><h1>Hello</h1></body></html>")

    def test_unicode(self):
        resp = self.request_lua("""
        function main(splash)
            assert(splash:set_content("проверка"))
            return splash:html()
        end
        """)
        self.assertStatusCode(resp, 200)
        self.assertIn(u'проверка', resp.text)

    def test_related_resources(self):
        script = """
        function main(splash)
            splash:set_content{
                data = [[
                    <html><body>
                        <img width=50 heigth=50 src="/slow.gif?n=0.2">
                    </body></html>
                ]],
                baseurl = splash.args.base,
            }
            return splash:png()
        end
        """
        resp = self.request_lua(script, {"base": self.mockurl("")})
        self.assertStatusCode(resp, 200)
        img = Image.open(StringIO(resp.content))
        self.assertEqual((0, 0, 0, 255), img.getpixel((10, 10)))

        # the same, but with a bad base URL
        resp = self.request_lua(script, {"base": ""})
        self.assertStatusCode(resp, 200)
        img = Image.open(StringIO(resp.content))
        self.assertNotEqual((0, 0, 0, 255), img.getpixel((10, 10)))

    def test_url(self):
        resp = self.request_lua("""
        function main(splash)
            splash:set_content{"hey", baseurl="http://example.com/foo"}
            return splash:url()
        end
        """)
        self.assertStatusCode(resp, 200)
        self.assertEqual(resp.text, "http://example.com/foo")


class GetPerfStatsTest(BaseLuaRenderTest):
    def test_get_perf_stats(self):
        func = """
        function main(splash)
            return splash:get_perf_stats()
        end
        """
        out = self.request_lua(func).json()
        self.assertItemsEqual(out.keys(),
                              ['walltime', 'cputime', 'maxrss'])
        self.assertIsInstance(out['cputime'], numbers.Real)
        self.assertIsInstance(out['walltime'], numbers.Real)
        self.assertIsInstance(out['maxrss'], numbers.Integral)
        self.assertLess(out['cputime'], 1000.)
        self.assertLess(0., out['cputime'])
        # Should be safe to assume that splash process consumes between 1Mb
        # and 1Gb of RAM, right?
        self.assertLess(1E6, out['maxrss'])
        self.assertLess(out['maxrss'], 1E9)
        # I wonder if we could break this test...
        now = time.time()
        self.assertLess(now - 120, out['walltime'])
        self.assertLess(out['walltime'], now)


class WindowSizeTest(BaseLuaRenderTest):
    """This is a test for window & viewport size interaction in Lua scripts."""

    GET_DIMS_AFTER_SCRIPT = """
function get_dims(splash)
    return {
        inner = splash:evaljs("window.innerWidth") .. "x" .. splash:evaljs("window.innerHeight"),
        outer = splash:evaljs("window.outerWidth") .. "x" .. splash:evaljs("window.outerHeight"),
        client = (splash:evaljs("document.documentElement.clientWidth") .. "x"
                  .. splash:evaljs("document.documentElement.clientHeight"))
    }
end

function main(splash)
    alter_state(splash)
    return get_dims(splash)
end

function alter_state(splash)
%s
end
"""

    def return_json_from_lua(self, script, **kwargs):
        resp = self.request_lua(script, kwargs)
        if resp.ok:
            return resp.json()
        else:
            raise RuntimeError(resp.content)

    def get_dims_after(self, lua_script, **kwargs):
        return self.return_json_from_lua(
            self.GET_DIMS_AFTER_SCRIPT % lua_script, **kwargs)

    def assertSizeAfter(self, lua_script, etalon, **kwargs):
        out = self.get_dims_after(lua_script, **kwargs)
        self.assertEqual(out, etalon)

    def test_get_viewport_size(self):
        script = """
        function main(splash)
        local w, h = splash:get_viewport_size()
        return {width=w, height=h}
        end
        """
        out = self.return_json_from_lua(script)
        w, h = map(int, defaults.VIEWPORT_SIZE.split('x'))
        self.assertEqual(out, {'width': w, 'height': h})

    def test_default_dimensions(self):
        self.assertSizeAfter("",
                             {'inner': defaults.VIEWPORT_SIZE,
                              'outer': defaults.VIEWPORT_SIZE,
                              'client': defaults.VIEWPORT_SIZE})

    def test_set_sizes_as_table(self):
        self.assertSizeAfter('splash:set_viewport_size{width=111, height=222}',
                             {'inner': '111x222',
                              'outer': defaults.VIEWPORT_SIZE,
                              'client': '111x222'})
        self.assertSizeAfter('splash:set_viewport_size{height=333, width=444}',
                             {'inner': '444x333',
                              'outer': defaults.VIEWPORT_SIZE,
                              'client': '444x333'})

    def test_viewport_size_roundtrips(self):
        self.assertSizeAfter(
            'splash:set_viewport_size(splash:get_viewport_size())',
            {'inner': defaults.VIEWPORT_SIZE,
             'outer': defaults.VIEWPORT_SIZE,
             'client': defaults.VIEWPORT_SIZE})

    def test_viewport_size(self):
        self.assertSizeAfter('splash:set_viewport_size(2000, 2000)',
                             {'inner': '2000x2000',
                              'outer': defaults.VIEWPORT_SIZE,
                              'client': '2000x2000'})

    def test_viewport_size_validation(self):
        cases = [
            ('()', 'set_viewport_size.* takes exactly 3 arguments'),
            ('{}', 'set_viewport_size.* takes exactly 3 arguments'),
            ('(1)', 'set_viewport_size.* takes exactly 3 arguments'),
            ('{1}', 'set_viewport_size.* takes exactly 3 arguments'),
            ('(1, nil)', 'a number is required'),
            ('{1, nil}', 'set_viewport_size.* takes exactly 3 arguments'),
            ('(nil, 1)', 'a number is required'),
            ('{nil, 1}', 'a number is required'),
            ('{width=1}', 'set_viewport_size.* takes exactly 3 arguments'),
            ('{width=1, nil}', 'set_viewport_size.* takes exactly 3 arguments'),
            ('{nil, width=1}', 'set_viewport_size.* takes exactly 3 arguments'),
            ('{height=1}', 'set_viewport_size.* takes exactly 3 arguments'),
            ('{height=1, nil}', 'set_viewport_size.* takes exactly 3 arguments'),
            ('{nil, height=1}', 'set_viewport_size.* takes exactly 3 arguments'),

            ('{100, width=200}', 'set_viewport_size.* got multiple values.*width'),
            # This thing works.
            # ('{height=200, 100}', 'set_viewport_size.* got multiple values.*width'),

            ('{100, "a"}', 'a number is required'),
            ('{100, {}}', 'a number is required'),

            ('{100, -1}', 'Viewport is out of range'),
            ('{100, 0}', 'Viewport is out of range'),
            ('{100, 99999}', 'Viewport is out of range'),
            ('{1, -100}', 'Viewport is out of range'),
            ('{0, 100}', 'Viewport is out of range'),
            ('{99999, 100}', 'Viewport is out of range'),
        ]

        def run_test(size_str):
            self.get_dims_after('splash:set_viewport_size%s' % size_str)

        for size_str, errmsg in cases:
            self.assertRaisesRegexp(RuntimeError, errmsg, run_test, size_str)

    def test_viewport_full(self):
        w = int(defaults.VIEWPORT_SIZE.split('x')[0])
        self.assertSizeAfter('splash:go(splash.args.url);'
                             'splash:wait(0.1);'
                             'splash:set_viewport_full();',
                             {'inner': '%dx2000' % w,
                              'outer': defaults.VIEWPORT_SIZE,
                              'client': '%dx2000' % w},
                             url=self.mockurl('tall'))

    def test_set_viewport_full_returns_dimensions(self):
        script = """
        function main(splash)
        assert(splash:go(splash.args.url))
        assert(splash:wait(0.1))
        local w, h = splash:set_viewport_full()
        return {width=w, height=h}
        end
        """
        out = self.return_json_from_lua(script, url=self.mockurl('tall'))
        w, h = map(int, defaults.VIEWPORT_SIZE.split('x'))
        self.assertEqual(out, {'width': w, 'height': 2000})

    def test_render_all_restores_viewport_size(self):
        script = """
        function main(splash)
        assert(splash:go(splash.args.url))
        assert(splash:wait(0.1))
        local before = {splash:get_viewport_size()}
        png = splash:png{render_all=true}
        local after = {splash:get_viewport_size()}
        return {before=before, after=after, png=png}
        end
        """
        out = self.return_json_from_lua(script, url=self.mockurl('tall'))
        w, h = map(int, defaults.VIEWPORT_SIZE.split('x'))
        self.assertEqual(out['before'], {'1': w, '2': h})
        self.assertEqual(out['after'], {'1': w, '2': h})
        # 2000px is hardcoded in that html
        img = Image.open(StringIO(standard_b64decode(out['png'])))
        self.assertEqual(img.size, (w, 2000))

    def test_set_viewport_size_changes_contents_size_immediately(self):
        # GH167
        script = """
function main(splash)
splash:set_viewport_size(1024, 768)
assert(splash:set_content([[
<html>
<body style="min-width: 800px; margin: 0px">&nbsp;</body>
</html>
]]))
result = {}
result.before = {splash:set_viewport_full()}
splash:set_viewport_size(640, 480)
result.after = {splash:set_viewport_full()}
return result
end
        """
        out = self.return_json_from_lua(script)
        self.assertEqual(out,
                         {'before': {'1': 1024, '2': 768},
                          'after': {'1': 800, '2': 480}})

    @pytest.mark.xfail
    def test_viewport_full_raises_error_if_fails_in_script(self):
        # XXX: for local resources loadFinished event generally arrives after
        # initialLayoutCompleted, so the error doesn't manifest itself.
        self.assertRaisesRegexp(RuntimeError, "zyzzy",
                                self.get_dims_after,
                                """
                                splash:go(splash.args.url)
                                splash:set_viewport_full()
                                """, url=self.mockurl('delay'))


class VersionTest(BaseLuaRenderTest):
    def test_version(self):
        resp = self.request_lua("""
        function main(splash)
            local version = splash:get_version()
            return version.major .. '.' .. version.minor
        end
        """)
        self.assertStatusCode(resp, 200)
        self.assertEqual(resp.text, splash_version)<|MERGE_RESOLUTION|>--- conflicted
+++ resolved
@@ -10,10 +10,7 @@
 from PIL import Image
 import requests
 import pytest
-<<<<<<< HEAD
-=======
 from splash.exceptions import ScriptError
->>>>>>> f7957349
 
 lupa = pytest.importorskip("lupa")
 
@@ -499,20 +496,12 @@
         self.assertErrorLineNumber(resp, 4)
 
     def test_error_line_number_wrong_keyword_argument(self):
-<<<<<<< HEAD
-        resp = self.request_lua("""  -- 1
-        function main(splash)        -- 2
-           splash:wait{timeout=0.7}  -- 3 <--
-        end                          -- 4
-        """)  # -- 5
-=======
         resp = self.request_lua("""                         -- 1
         function main(splash)                               -- 2
            splash:set_result_content_type{content_type=48}  -- 3  <--
         end                                                 -- 4
         """)
         self.assertScriptError(resp, ScriptError.SPLASH_LUA_ERROR)
->>>>>>> f7957349
         self.assertErrorLineNumber(resp, 3)
 
     def test_pcall_wrong_keyword_arguments(self):
@@ -795,12 +784,7 @@
 
 
 class WaitForResumeTest(BaseLuaRenderTest):
-<<<<<<< HEAD
-    def _wait_for_resume_request(self, js, timeout=1):
-=======
-
     def _wait_for_resume_request(self, js, timeout=1.0):
->>>>>>> f7957349
         return self.request_lua("""
         function main(splash)
             local result, error = splash:wait_for_resume([[%s]], %.1f)
@@ -1053,16 +1037,10 @@
         end
         """)
         self.assertStatusCode(resp, 200)
-<<<<<<< HEAD
-        #  u"SyntaxError: Unexpected token '('"}
-        self.assertIn("err", resp.json())
-        self.assertIn("SyntaxError", resp.json()["err"])
-=======
         err = resp.json()['err']
         self.assertEqual(err['type'], ScriptError.JS_ERROR)
         self.assertEqual(err['js_error_type'], 'SyntaxError')
         self.assertEqual(err['splash_method'], 'runjs')
->>>>>>> f7957349
 
     def test_runjs_exception(self):
         resp = self.request_lua("""
@@ -1994,16 +1972,9 @@
 
 
 class SandboxTest(BaseLuaRenderTest):
-<<<<<<< HEAD
-    def assertTooMuchCPU(self, resp):
-        self.assertStatusCode(resp, 400)
-        self.assertIn("script uses too much CPU", resp.text)
-=======
-
     def assertTooMuchCPU(self, resp, subtype=ScriptError.LUA_ERROR):
         return self.assertScriptError(resp, subtype,
                                       message="script uses too much CPU")
->>>>>>> f7957349
 
     def assertTooMuchMemory(self, resp, subtype=ScriptError.LUA_ERROR):
         return self.assertScriptError(resp, subtype,
