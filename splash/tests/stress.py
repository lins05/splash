from __future__ import print_function

import sys, requests, random, optparse, time, json
from itertools import islice
from threading import Thread
from collections import Counter
import requests

import six
from six.moves.queue import Queue

from .utils import SplashServer, MockServer

class StressTest():

    def __init__(self, reqs, host="localhost:8050", requests=1000, concurrency=50, shuffle=False, verbose=False):
        self.reqs = reqs
        self.host = host
        self.requests = requests
        self.concurrency = concurrency
        self.shuffle = shuffle
        self.verbose = verbose

    def run(self):
        args = list(islice(self.reqs, self.requests))
        if self.shuffle:
            random.shuffle(args)
        print("Total requests: %d" % len(args))
        print("Concurrency   : %d" % self.concurrency)

        starttime = time.time()
        q, p = Queue(), Queue()
        for _ in six.moves.range(self.concurrency):
            t = Thread(target=worker, args=(self.host, q, p, self.verbose))
            t.daemon = True
            t.start()
        for a in args:
            q.put(a)
        q.join()

        outputs = []
        for _ in six.moves.range(self.requests):
            outputs.append(p.get())

        elapsed = time.time() - starttime
        print()
        print("Total requests: %d" % len(args))
        print("Concurrency   : %d" % self.concurrency)
        print("Elapsed time  : %.3fs" % elapsed)
        print("Avg time p/req: %.3fs" % (elapsed/len(args)))
        print("Received (per status code or error):")
        for c, n in Counter(outputs).items():
            print("  %s: %d" % (c, n))


def worker(host, q, p, verbose=False):
    url = "http://%s/render.html" % host
    while True:
        try:
            args = q.get()
            t = time.time()
            r = requests.get(url, params=args)
            t = time.time() - t
            p.put(r.status_code)
            if verbose:
<<<<<<< HEAD
                print(". %.3fs %s" % (t, args))
=======
                print(". %d %.3fs %s" % (r.status_code, t, args))
>>>>>>> d55c47e7
            else:
                sys.stdout.write(".")
                sys.stdout.flush()
        except Exception as e:
            p.put(type(e))
            if verbose:
                print("E %.3fs %s" % (t, args))
            else:
                sys.stdout.write("E")
                sys.stdout.flush()
        finally:
            q.task_done()


class MockArgs(object):

    ok_urls = 0.5
    error_urls = 0.3
    timeout_urls = 0.2

    def __init__(self, requests=1000):
        self.requests = requests

    def _ok_urls(self):
        url = ["http://localhost:8998/jsrender"]
        return int(self.requests * self.ok_urls) * url

    def _error_urls(self):
        url = ["http://non-existent-host/"]
        return int(self.requests * self.error_urls) * url

    def _timeout_urls(self):
        url = ["http://localhost:8998/delay?n=10&timeout=0.5"]
        return int(self.requests * self.timeout_urls) * url

    def __iter__(self):
        ok_urls = self._ok_urls()
        error_urls = self._error_urls()
        timeout_urls = self._timeout_urls()
        print("Expected codes: HTTP200x%d, HTTP502x%d, HTTP504x%d" % (
            len(ok_urls), len(error_urls), len(timeout_urls)))
        urls = ok_urls + error_urls + timeout_urls
        return ({"url": x} for x in urls)


class ArgsFromUrlFile(object):

    def __init__(self, urlfile):
        self.urlfile = urlfile

    def __iter__(self):
        for line in open(self.urlfile):
            url = line.rstrip()
            if '://' not in url:
                url = 'http://' + url
            yield {"url": url, "timeout": 60}


class ArgsFromLogfile(object):

    def __init__(self, logfile):
        self.logfile = logfile

    def __iter__(self):
        for l in open(self.logfile):
            if "[stats]" in l:
                d = json.loads(l[33:].rstrip())
                yield d['args']


def lua_runonce(script, timeout=60., splash_args=None, **kwargs):
    """ Start splash server, execute lua script in it and return the output.

    :type script: str
    :param script: Script to be executed.
    :type timeout: float
    :param timeout: Timeout value for the execution request.
    :param splash_args: Extra parameters for splash server invocation.
    :type kwargs: dict
    :param kwargs: Any other parameters are passed as arguments to the request
                   and will be available via ``splash.args``.

    This function also starts a `MockServer`.  If `url` kwarg has scheme=mock,
    e.g., "mock://jsrender", it will be resolved as a url pointing to
    corresponding mock server resource.

    """
    if splash_args is None:
        splash_args = ['--disable-lua-sandbox',
                       '--allowed-schemes=file,http,https', ]
    with SplashServer(extra_args=splash_args) as s, \
         MockServer() as ms:
        if kwargs.get('url', '').startswith('mock://'):
            kwargs['url'] = ms.url(kwargs['url'][7:])
        params = {'lua_source': script}
        params.update(kwargs)
        resp = requests.get(s.url('execute'), params=params, timeout=timeout)
        if resp.ok:
            return resp.content
        else:
            raise RuntimeError(resp.text)


def benchmark_png(url, viewport=None, wait=0.5, render_all=1,
                  width=None, height=None, nrepeats=3, timeout=60.):
    f = """
function main(splash)
    local resp, err = splash:go(splash.args.url)
    assert(resp, err)
    assert(splash:wait(tonumber(splash.args.wait)))

    -- if viewport is 'full' it should be set only after waiting
    if splash.args.viewport ~= nil and splash.args.viewport ~= "full" then
      local w, h = string.match(splash.args.viewport, '^(%d+)x(%d+)')
      if w == nil or h == nil then
        error('Invalid viewport size format: ' .. splash.args.viewport)
      end
      splash:set_viewport_size(tonumber(w), tonumber(h))
    end

    local susage = splash:get_perf_stats()
    local nrepeats = tonumber(splash.args.nrepeats)
    local render_all = splash.args.render_all or splash.args.viewport == 'full'
    local png, err
    for i = 1, nrepeats do
        png, err = splash:png{width=splash.args.width,
                              height=splash.args.height,
                              render_all=render_all}
        assert(png, err)
    end
    local eusage = splash:get_perf_stats()
    return {
        wallclock_secs=(eusage.walltime - susage.walltime) / nrepeats,
        maxrss=eusage.maxrss,
        cpu_secs=(eusage.cputime - susage.cputime) / nrepeats,
        png=png,
    }
end
    """
    return json.loads(lua_runonce(
        f, url=url, width=width, height=height, render_all=render_all,
        nrepeats=nrepeats, wait=wait, viewport=viewport, timeout=timeout))


def parse_opts():
    op = optparse.OptionParser()
    op.add_option("-H", dest="host", default="localhost:8050",
            help="splash hostname & port (default: %default)")
    op.add_option("-u", dest="urlfile", metavar="FILE",
            help="read urls from FILE instead of using mock server ones")
    op.add_option("-l", dest="logfile", metavar="FILE",
            help="read urls from splash log file (useful for replaying)")
    op.add_option("-s", dest="shuffle", action="store_true", default=False,
            help="shuffle (randomize) requests (default: %default)")
    op.add_option("-v", dest="verbose", action="store_true", default=False,
            help="verbose mode (default: %default)")
    op.add_option("-c", dest="concurrency", type="int", default=50,
            help="concurrency (default: %default)")
    op.add_option("-n", dest="requests", type="int", default=1000,
            help="number of requests (default: %default)")
    return op.parse_args()


def main():
    opts, _ = parse_opts()
    if opts.urlfile:
        urls = ArgsFromUrlFile(opts.urlfile)
    elif opts.logfile:
        urls = ArgsFromLogfile(opts.logfile)
    else:
        urls = MockArgs(opts.requests)
    t = StressTest(urls, opts.host, opts.requests, opts.concurrency, opts.shuffle, opts.verbose)
    t.run()

if __name__ == "__main__":
    main()<|MERGE_RESOLUTION|>--- conflicted
+++ resolved
@@ -63,11 +63,7 @@
             t = time.time() - t
             p.put(r.status_code)
             if verbose:
-<<<<<<< HEAD
-                print(". %.3fs %s" % (t, args))
-=======
                 print(". %d %.3fs %s" % (r.status_code, t, args))
->>>>>>> d55c47e7
             else:
                 sys.stdout.write(".")
                 sys.stdout.flush()
