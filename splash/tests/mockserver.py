#!/usr/bin/env python
# -*- coding: utf-8 -*-
from __future__ import absolute_import, print_function
import os
import optparse
import base64
import random
from functools import wraps
from six.moves.urllib.parse import unquote

from twisted.web.server import Site, NOT_DONE_YET
from twisted.web.resource import Resource
from twisted.web import proxy, http
from twisted.internet import reactor, ssl
from twisted.internet.task import deferLater


_REQUIRED = object()


def getarg(request, name, default=_REQUIRED, type=str):
    if not isinstance(name, bytes):
        name = name.encode('utf8')
    value = request.args.get(name, [None])[0]
    if value is not None:
        if type is not None:
            value = type(value.decode('utf-8'))
        return value
    elif default is _REQUIRED:
        raise Exception("Missing argument: %s" % name)
    else:
        return default


def use_chunked_encoding(func):
    """
    A workaround for Twisted issue.
    See https://github.com/scrapinghub/splash/issues/52#issuecomment-73488224.
    """
    @wraps(func)
    def wrapper(self, request):
        request.write(func(self, request))
        request.finish()
        return NOT_DONE_YET
    return wrapper


def _html_resource(html):

    class HtmlResource(Resource):
        isLeaf = True
        template = html

        def __init__(self, http_port=None, https_port=None):
            Resource.__init__(self)
            self.http_port = http_port
            self.https_port = https_port

        @use_chunked_encoding
        def render(self, request):
            response = self.template % dict(
                http_port=self.http_port,
                https_port=self.https_port
            )
            # Twisted wants response to be bytes
            return response.encode('utf-8')

    return HtmlResource


JsRender = _html_resource("""
<html>
<body>

<p id="p1">Before</p>

<script>
document.getElementById("p1").innerHTML="After";
</script>

</body>
</html>
""")

JsAlert = _html_resource("""
<html>
<body>
<p id="p1">Before</p>
<script>
alert("hello");
document.getElementById("p1").innerHTML="After";
</script>
</body>
</html>
""")

JsConfirm = _html_resource("""
<html>
<body>
<p id="p1">Before</p>
<script>
confirm("are you sure?");
document.getElementById("p1").innerHTML="After";
</script>
</body>
</html>
""")

JsInterval = _html_resource("""
<html><body>
<div id='num'>not started</div>
<script>
var num=0;
setInterval(function(){
    document.getElementById('num').innerHTML = num;
    num += 1;
}, 1);
</script>
</body></html>
""")


JsViewport = _html_resource("""
<html><body>
<script>
document.write(window.innerWidth);
document.write('x');
document.write(window.innerHeight);
</script>
</body></html>
""")


TallPage = _html_resource("""
<html style='height:2000px'>
<body>Hello</body>
</html>
""")

RedGreenPage = _html_resource("""
<html>
  <style type="text/css" media="screen">
    * { padding: 0px; margin: 0px }
    #left { float:left; width: 50%%; height: 100%%; background-color: #ff0000 }
    #right { float:left; width: 50%%; height: 100%%; background-color: #00ff00 }
  </style>
<body>
  <div id="left">&nbsp;</div><div id="right">&nbsp;</div>
</body>
</html>
""")

BadRelatedResource = _html_resource("""
<html>
<body>
<img src="http://non-existing">
</body>
</html>
""")


EggSpamScript = _html_resource("function egg(){return 'spam';}")



class BaseUrl(Resource):

    @use_chunked_encoding
    def render_GET(self, request):
        return b"""
<html>
<body>
<p id="p1">Before</p>
<script src="script.js"></script>
</body>
</html>
"""

    def getChild(self, name, request):
        if name == b"script.js":
            return self.ScriptJs()
        return self


    class ScriptJs(Resource):

        isLeaf = True

        @use_chunked_encoding
        def render_GET(self, request):
            request.setHeader(b"Content-Type", b"application/javascript")
            return b'document.getElementById("p1").innerHTML="After";'


class SetCookie(Resource):
    """
    Set a cookie with key=key and value=value.
    If "next" GET argument is passed, do a JS redirect to this "next" URL.
    If "js" is True, set the cookie using JavaScript instead of an http header.
    """
    isLeaf = True

    @use_chunked_encoding
    def render_GET(self, request):
        key = getarg(request, b"key")
        value = getarg(request, b"value")
        js = getarg(request, b"use_js", False, type=bool)
        next_url = unquote(getarg(request, b"next", ""))
        script = ""
        if js:
            script += 'document.cookie = "%s=%s";\n' % (key, value)
        else:
            request.addCookie(key, value)

        if next_url:
            script += '''/* Redirecting now.. */
            location.href = "%s";''' % next_url

        if script:
            return (u"""
            <html><body>
            <script>%s</script>
            </body></html>
            """ % script).encode('utf-8')
        else:
            return b"ok"


class GetCookie(Resource):
    """ Return a cookie with key=key """
    isLeaf = False

    @use_chunked_encoding
    def render_GET(self, request):
        key = getarg(request, b"key").encode('utf-8')
        value = request.getCookie(key) or b""
        return value


class Delay(Resource):
    """ Accept the connection; write the response after ``n`` seconds. """
    isLeaf = True

    def render_GET(self, request):
        n = getarg(request, "n", 1, type=float)
        d = deferLater(reactor, n, lambda: (request, n))
        d.addCallback(self._delayedRender)
        return NOT_DONE_YET

    def _delayedRender(self, request_info):
        request, n = request_info
        request.write(("Response delayed for %0.3f seconds\n" % n).encode('utf-8'))
        if not request._disconnected:
            request.finish()


class SlowGif(Resource):
    """ 1x1 black gif that loads n seconds """

    isLeaf = True

    def render_GET(self, request):
        request.setHeader(b"Content-Type", b"image/gif")
        request.write(b"GIF89a")
        n = getarg(request, "n", 1, type=float)
        d = deferLater(reactor, n, lambda: (request, n))
        d.addCallback(self._delayedRender)
        return NOT_DONE_YET

    def _delayedRender(self, request_info):
        request, n = request_info
        # write 1px black gif
        gif_data = b'AQABAIAAAAAAAAAAACH5BAAAAAAALAAAAAABAAEAAAICTAEAOw=='
        request.write(base64.decodestring(gif_data))
        if not request._disconnected:
            request.finish()


class ShowImage(Resource):
    """
    Show a 50x50 black image.

    GET arguments:

    * n - emulate slow image; it will take `n` seconds to load the image;
    * js - inject image using JS only after `js` seconds.
    """
    isLeaf = True

    @use_chunked_encoding
    def render_GET(self, request):
        token = random.random()  # prevent caching
        n = getarg(request, "n", 0, type=float)
        js = getarg(request, "js", 0, type=float)

        img = (
            "<img id='foo' width=50 heigth=50 "
            "     src='/slow.gif?n=%s&rnd=%s'>" % (n, token)
        )
        if not js:
            res = "<html><body>%s</body></html>" % img
        else:
            res = """
            <html><body id="body">
            <script>
            setTimeout(function(){
                document.getElementById('body').innerHTML="%s";
            }, %s);
            </script>
            </body></html>
            """ % (img, js * 1000)

        return res.encode('utf-8')


class IframeResource(Resource):

    def __init__(self, http_port):
        Resource.__init__(self)
        self.putChild(b"1.html", self.IframeContent1())
        self.putChild(b"2.html", self.IframeContent2())
        self.putChild(b"3.html", self.IframeContent3())
        self.putChild(b"4.html", self.IframeContent4())
        self.putChild(b"5.html", self.IframeContent5())
        self.putChild(b"6.html", self.IframeContent6())
        self.putChild(b"script.js", self.ScriptJs())
        self.putChild(b"script2.js", self.OtherDomainScript())
        self.putChild(b"nested.html", self.NestedIframeContent())
        self.http_port = http_port

    @use_chunked_encoding
    def render(self, request):
        return ("""
<html>
<head>
    <script src="/iframes/script.js"></script>
    <script src="http://0.0.0.0:%s/iframes/script2.js"></script>
</head>
<body>

<iframe src="/iframes/1.html">
  <p>no iframe 1</p>
</iframe>

<iframe src="/iframes/2.html">
  <p>no iframe 2</p>
</iframe>

<p id="js-iframe">no js iframes</p>
<p id="js-iframe2">no delayed js iframes</p>
<p id="js-iframe3">no js iframes created in window.onload</p>

<script type="text/javascript">
document.getElementById('js-iframe').innerHTML="<iframe src='/iframes/3.html'>js iframes don't work</iframe>"
</script>

<script type="text/javascript">
window.setTimeout(function(){
    document.getElementById('js-iframe2').innerHTML="<iframe src='/iframes/4.html'>delayed js iframes don't work</iframe>";
}, 100);
</script>

<script type="text/javascript">
window.onload = function(){
    document.getElementById('js-iframe3').innerHTML="<iframe src='/iframes/5.html'>js iframes created in window.onload don't work</iframe>";
};
</script>

</body>
</html>
""" % self.http_port).encode('utf-8')

    IframeContent1 = _html_resource("<html><body>iframes work IFRAME_1_OK</body></html>")
    IframeContent2 = _html_resource("""
        <html><body>
        <iframe src="/iframes/nested.html" width=200 height=200>
            <p>nested iframes don't work</p>
        </iframe>
        </body></html>
        """)
    IframeContent3 = _html_resource("<html><body>js iframes work IFRAME_2_OK</body></html>")
    IframeContent4 = _html_resource("<html><body>delayed js iframes work IFRAME_3_OK</body></html>")
    IframeContent5 = _html_resource("<html><body>js iframes created in window.onoad work IFRAME_4_OK</body></html>")
    IframeContent6 = _html_resource("<html><body>js iframes created by document.write in external script work IFRAME_5_OK</body></html>")
    NestedIframeContent = _html_resource("<html><body><p>nested iframes work IFRAME_6_OK</p></body></html>")

    class ScriptJs(Resource):
        isLeaf = True

        @use_chunked_encoding
        def render(self, request):
            request.setHeader(b"Content-Type", b"application/javascript")
            iframe_html = " SAME_DOMAIN <iframe src='/iframes/6.html'>js iframe created by document.write in external script doesn't work</iframe>"
            return ('''document.write("%s");''' % iframe_html).encode('utf-8')

    class OtherDomainScript(Resource):
        isLeaf = True

        @use_chunked_encoding
        def render(self, request):
            request.setHeader(b"Content-Type", b"application/javascript")
            return "document.write(' OTHER_DOMAIN ');".encode('utf-8')


class PostResource(Resource):
    """ Return a HTML file with all HTTP headers and the POST data """

    @use_chunked_encoding
    def render_POST(self, request):
        code = request.args.get('code', [200])[0]
        request.setResponseCode(int(code))
        request.setHeader(b"Content-Type", b"text/plain; charset=utf-8")
        headers = request.getAllHeaders()
        payload = request.content.getvalue() if request.content is not None else b''
        return ("""
<html>
<body>
<p id="p1">From POST</p>
<p id="headers">
%s
</p>
<p id="payload">
%s
</p>
</body>
</html>
<<<<<<< HEAD
""" % (headers, payload)).encode('utf-8')
=======
""" % (headers, repr(payload))).encode('utf-8')
>>>>>>> 4267db33


class GetResource(Resource):
    """ Return a HTML file with all HTTP headers and all GET arguments """

    @use_chunked_encoding
    def render_GET(self, request):
        code = request.args.get(b'code', [200])[0]
        request.setResponseCode(int(code))
        empty_body = bool(request.args.get(b'empty', [b''])[0])
        if empty_body:
            return b""
        headers = request.getAllHeaders()
        payload = request.args
        return ("""
<html>
<body>
<p id="p1">GET request</p>
<p id="headers">
%s
</p>
<p id="arguments">
%s
</p>
</body>
</html>
""" % (headers, payload)).encode('utf-8')


class EchoUrl(Resource):
    def render_GET(self, request):
        return request.uri

    def getChild(self, name, request):
        return self


JsPostResource = _html_resource("""
<html>
<body>
<form action="/postrequest" method="POST">
    <input type="hidden" value="i-am-hidden"/>
    <input type="submit" value="go"/>
</form>
<script>document.querySelector('form').submit();</script>
</body>
</html>
""")


ExternalIFrameResource = _html_resource("""
<html>
<body>
<iframe id='external' src="https://localhost:%(https_port)s/external">
</iframe>
</body>
</html>
""")

ExternalResource = _html_resource("""
<html>
<body>EXTERNAL</body>
</html>
""")


JsRedirect = _html_resource("""
<html><body>
Redirecting now..
<script> window.location = '/jsredirect-target'; </script>
</body></html>
""")

JsRedirectSlowImage = _html_resource("""
<html><body>
Redirecting now..
<img width=10 heigth=10 src="/slow.gif?n=2">
<script> window.location = '/jsredirect-target'; </script>
</body></html>
""")

JsRedirectOnload = _html_resource("""
<html>
<head>
<script>
window.onload = function(){
    window.location = '/jsredirect-target';
}
</script>
</head>
<body>Redirecting on window.load...</body>
</html>
""")

JsRedirectTimer = _html_resource("""
<html>
<head>
<script>
window.setTimeout(function(){
    window.location = '/jsredirect-target';
}, 100);
</script>
</head>
<body>Redirecting on setTimeout callback...</body>
</html>
""")

JsRedirectInfinite = _html_resource("""
<html>
<head><script> window.location = '/jsredirect-infinite2'; </script></head>
<body>Redirecting infinitely, step #1</body>
</html>
""")

JsRedirectInfinite2 = _html_resource("""
<html>
<head><script> window.location = '/jsredirect-infinite'; </script></head>
<body>Redirecting infinitely, step #2</body>
</html>
""")

JsRedirectToJsRedirect = _html_resource("""
<html><body>
Redirecting to an another redirecting page..
<script>
window.location = '/jsredirect';
</script>
</body></html>
""")

JsRedirectToNonExisting = _html_resource("""
<html><body>
Redirecting to non-existing domain..
<script>
window.location = 'http://non-existing';
</script>
</body></html>
""")


JsRedirectTarget = _html_resource("""
<html><body> JS REDIRECT TARGET </body></html>
""")

MetaRedirect0 = _html_resource("""
<html><head>
<meta http-equiv="REFRESH" content="0; URL=/meta-redirect-target/">
</head>
<body></body></html>
""")

MetaRedirectSlowLoad = _html_resource("""
<html><head>
<meta http-equiv="REFRESH" content="0; URL=/meta-redirect-target/">
</head>
<body><img src="/delay?n=0.2"></body></html>
""")

MetaRedirectSlowLoad2 = _html_resource("""
<html><head>
<meta http-equiv="REFRESH" content="0; URL=/meta-redirect-target/">
</head>
<body><img width=10 heigth=10 src="/slow.gif?n=2"></body></html>
""")

MetaRedirect1 = _html_resource("""
<html><head>
<meta http-equiv="REFRESH" content="0.2; URL=/meta-redirect-target/">
</head>
<body>
""")

MetaRedirectTarget = _html_resource("""
<html><body> META REDIRECT TARGET </body></html>
""")


VeryLongGreenPage = _html_resource("""
<html>
<style>
* { margin: 0px; padding: 0px }
</style>
<body style="border: 1px solid #00FF77; height:59998px; background-color: #00FF77">
Hello, I am a loooooong green page
</body></html>
""")


RgbStripesPage = _html_resource("""
<html>
  <style>
    * { margin: 0px; padding: 0px; }
    body {
        background: -webkit-repeating-linear-gradient(
            -90deg,
            #ff0000, #ff0000 1px,
            #00ff00 1px, #00ff00 2px,
            #0000ff 2px, #0000ff 3px);
    width: 10px; height: 10px}
  </style>
  <body>
    &nbsp
  </body>
</html>
""")


class HttpRedirectResource(Resource):
    def render_GET(self, request):
        code = request.args[b'code'][0].decode('utf-8')
        url = '/getrequest?http_code=%s' % code
        request.setResponseCode(int(code))
        request.setHeader(b"location", url.encode('latin1'))
        return ("%s redirect to %s" % (code, url)).encode('latin1')

    def render_POST(self, request):
        request.setResponseCode(301)
        payload = request.content.getvalue() if request.content is not None else ''
        url = ('/getrequest?%s' % payload).encode('latin1')
        request.setHeader(b"location", url)
        return b"redirect to " + url


class JsRedirectTo(Resource):
    """ Do a JS redirect to an URL passed in "url" GET argument. """
    isLeaf = True

    @use_chunked_encoding
    def render_GET(self, request):
        url = getarg(request, b"url")
        next_url = unquote(url)
        return ("""
        <html><body>
        Redirecting now..
        <script> window.location = '%s'; </script>
        </body></html>
        """ % next_url).encode('utf-8')


class CP1251Resource(Resource):

    @use_chunked_encoding
    def render_GET(self, request):
        request.setHeader(b"Content-Type", b"text/html; charset=windows-1251")
        return u'''
                <html>
                <head>
                <meta http-equiv="Content-Type" content="text/html;charset=windows-1251">
                </head>
                <body>проверка</body>
                </html>
                '''.strip().encode('cp1251')


class Subresources(Resource):
    """ Embedded css and image """

    @use_chunked_encoding
    def render_GET(self, request):
        return ("""<html><head>
                <link rel="stylesheet" href="style.css?_rnd={0}" />
            </head>
            <body>
            <img id="image" src="img.gif?_rnd={0}"
                 onload="window.imageLoaded = true;"
                 onerror="window.imageLoaded = false;"/>
            </body>
        </html>""".format(random.randint(0, 1<<31))).encode('utf-8')

    def getChild(self, name, request):
        if name == b"style.css":
            return self.StyleSheet()
        if name == b"img.gif":
            return self.Image()
        return self

    class StyleSheet(Resource):

        @use_chunked_encoding
        def render_GET(self, request):
            request.setHeader(b"Content-Type", b"text/css; charset=utf-8")
            print("Request Style!")
            return b"body { background-color: red; }"
    class Image(Resource):

        @use_chunked_encoding
        def render_GET(self, request):
            request.setHeader(b"Content-Type", b"image/gif")
            return base64.decodestring(b'R0lGODlhAQABAAD/ACwAAAAAAQABAAACADs=')


class SetHeadersResource(Resource):

    @use_chunked_encoding
    def render_GET(self, request):
        for k, values in request.args.items():
            for v in values:
                request.setHeader(k, v)
        return b""

class InvalidContentTypeResource(Resource):

    @use_chunked_encoding
    def render_GET(self, request):
        request.setHeader(b"Content-Type", b"ABRACADABRA: text/html; charset=windows-1251")
        return u'''проверка'''.encode('cp1251')


class InvalidContentTypeResource2(Resource):

    @use_chunked_encoding
    def render_GET(self, request):
        request.setHeader(b"Content-Type", b"text-html; charset=utf-8")
        return b"ok"


class Index(Resource):
    isLeaf = True

    def __init__(self, rootChildren):
        self.rootChildren = rootChildren

    @use_chunked_encoding
    def render(self, request):
        paths = [path.decode('ascii')
                 for (path, child) in self.rootChildren.items() if path]

        links = "\n".join([
            "<li><a href='%s'>%s</a></li>" % (path, path)
            for path in paths
        ])
        return ("""
        <html>
        <body><ul>%s</ul></body>
        </html>
        """ % links).encode('utf-8')


class GzipRoot(Resource):
    def __init__(self, original_children):
        Resource.__init__(self)

        try:
            from twisted.web.server import GzipEncoderFactory
            from twisted.web.resource import EncodingResourceWrapper

            for path, child in original_children.items():
                self.putChild(
                    path,
                    EncodingResourceWrapper(child, [GzipEncoderFactory()])
                )
        except ImportError:
            pass


class Root(Resource):

    def __init__(self, http_port, https_port, proxy_port):
        Resource.__init__(self)
        self.log = []

        self.putChild(b"postrequest", PostResource())
        self.putChild(b"getrequest", GetResource())

        self.putChild(b"jsrender", JsRender())
        self.putChild(b"jsalert", JsAlert())
        self.putChild(b"jsconfirm", JsConfirm())
        self.putChild(b"jsinterval", JsInterval())
        self.putChild(b"jsviewport", JsViewport())
        self.putChild(b"jspost", JsPostResource())
        self.putChild(b"tall", TallPage())
        self.putChild(b"red-green", RedGreenPage())
        self.putChild(b"baseurl", BaseUrl())
        self.putChild(b"delay", Delay())
        self.putChild(b"slow.gif", SlowGif())
        self.putChild(b"show-image", ShowImage())
        self.putChild(b"iframes", IframeResource(http_port))
        self.putChild(b"externaliframe", ExternalIFrameResource(https_port=https_port))
        self.putChild(b"external", ExternalResource())
        self.putChild(b"cp1251", CP1251Resource())
        self.putChild(b"cp1251-invalid", InvalidContentTypeResource())
        self.putChild(b"bad-related", BadRelatedResource())
        self.putChild(b"set-cookie", SetCookie()),
        self.putChild(b"get-cookie", GetCookie()),
        self.putChild(b"eggspam.js", EggSpamScript()),
        self.putChild(b"very-long-green-page", VeryLongGreenPage())
        self.putChild(b"rgb-stripes", RgbStripesPage())
        self.putChild(b"subresources", Subresources())
        self.putChild(b"set-header", SetHeadersResource())
        self.putChild(b"echourl", EchoUrl())

        self.putChild(b"jsredirect", JsRedirect())
        self.putChild(b"jsredirect-to", JsRedirectTo())
        self.putChild(b"jsredirect-slowimage", JsRedirectSlowImage())
        self.putChild(b"jsredirect-onload", JsRedirectOnload())
        self.putChild(b"jsredirect-timer", JsRedirectTimer())
        self.putChild(b"jsredirect-chain", JsRedirectToJsRedirect())
        self.putChild(b"jsredirect-target", JsRedirectTarget())
        self.putChild(b"jsredirect-infinite", JsRedirectInfinite())
        self.putChild(b"jsredirect-infinite2", JsRedirectInfinite2())
        self.putChild(b"jsredirect-non-existing", JsRedirectToNonExisting())

        self.putChild(b"meta-redirect0", MetaRedirect0())
        self.putChild(b"meta-redirect-slowload", MetaRedirectSlowLoad())
        self.putChild(b"meta-redirect-slowload2", MetaRedirectSlowLoad2())
        self.putChild(b"meta-redirect1", MetaRedirect1())
        self.putChild(b"meta-redirect-target", MetaRedirectTarget())
        self.putChild(b"http-redirect", HttpRedirectResource())

        self.putChild(b"", Index(self.children))

        self.putChild(b"gzip", GzipRoot(self.children))


def cert_path():
    return os.path.join(os.path.dirname(__file__), "server.pem")

def ssl_factory():
    pem = cert_path()
    return ssl.DefaultOpenSSLContextFactory(pem, pem)


class ProxyClient(proxy.ProxyClient):
    def handleResponsePart(self, buffer):
        buffer = buffer.replace(b'</body>', b' PROXY_USED</body>')
        proxy.ProxyClient.handleResponsePart(self, buffer)

class ProxyClientFactory(proxy.ProxyClientFactory):
    protocol = ProxyClient

class ProxyRequest(proxy.ProxyRequest):
    protocols = {b'http': ProxyClientFactory}

class Proxy(proxy.Proxy):
    requestFactory = ProxyRequest

class ProxyFactory(http.HTTPFactory):
    protocol = Proxy


def run(port_num, sslport_num, proxyport_num, verbose=True):
    root = Root(port_num, sslport_num, proxyport_num)
    factory = Site(root)
    port = reactor.listenTCP(port_num, factory)
    sslport = reactor.listenSSL(sslport_num, factory, ssl_factory())
    proxyport = reactor.listenTCP(proxyport_num, ProxyFactory())

    def print_listening():
        h = port.getHost()
        s = sslport.getHost()
        p = proxyport.getHost()
        print("Mock server running at http://%s:%d (http), https://%s:%d (https) and http://%s:%d (proxy)" %
              (h.host, h.port, s.host, s.port, p.host, p.port))

    if verbose:
        import sys
        from twisted.python import log
        log.startLogging(sys.stdout)
        reactor.callWhenRunning(print_listening)

    reactor.run()


if __name__ == "__main__":
    op = optparse.OptionParser()
    op.add_option("--http-port", type=int, default=8998)
    op.add_option("--https-port", type=int, default=8999)
    op.add_option("--proxy-port", type=int, default=8990)
    op.add_option("-q", "--quiet", action="store_true", dest="quiet", default=False)
    opts, _ = op.parse_args()

    run(opts.http_port, opts.https_port, opts.proxy_port, not opts.quiet)<|MERGE_RESOLUTION|>--- conflicted
+++ resolved
@@ -424,11 +424,7 @@
 </p>
 </body>
 </html>
-<<<<<<< HEAD
-""" % (headers, payload)).encode('utf-8')
-=======
 """ % (headers, repr(payload))).encode('utf-8')
->>>>>>> 4267db33
 
 
 class GetResource(Resource):
