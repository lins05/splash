--- conflicted
+++ resolved
@@ -603,16 +603,9 @@
 
     class StyleSheet(Resource):
         def render_GET(self, request):
-<<<<<<< HEAD
             request.setHeader(b"Content-Type", b"text/css; charset=utf-8")
             print("Request Style!")
             return b"body { background-color: red; }"
-=======
-            request.setHeader("Content-Type", "text/css; charset=utf-8")
-            print "Request Style!"
-            return "body { background-color: red; }"
-
->>>>>>> d55c47e7
     class Image(Resource):
         def render_GET(self, request):
             request.setHeader(b"Content-Type", b"image/gif")
@@ -621,10 +614,10 @@
 
 class SetHeadersResource(Resource):
     def render_GET(self, request):
-        for k, values in request.args.iteritems():
+        for k, values in request.args.items():
             for v in values:
                 request.setHeader(k, v)
-        return ""
+        return b""
 
 class InvalidContentTypeResource(Resource):
     def render_GET(self, request):
@@ -673,7 +666,6 @@
     def __init__(self, http_port, https_port, proxy_port):
         Resource.__init__(self)
         self.log = []
-<<<<<<< HEAD
 
         self.putChild(b"postrequest", PostResource())
         self.putChild(b"getrequest", GetResource())
@@ -701,6 +693,7 @@
         self.putChild(b"very-long-green-page", VeryLongGreenPage())
         self.putChild(b"rgb-stripes", RgbStripesPage())
         self.putChild(b"subresources", Subresources())
+        self.putChild(b"set-header", SetHeadersResource())
 
         self.putChild(b"jsredirect", JsRedirect())
         self.putChild(b"jsredirect-to", JsRedirectTo())
@@ -723,57 +716,6 @@
         self.putChild(b"", Index(self.children))
 
         self.putChild(b"gzip", GzipRoot(self.children))
-=======
-        self.putChild("postrequest", PostResource())
-        self.putChild("getrequest", GetResource())
-
-        self.putChild("jsrender", JsRender())
-        self.putChild("jsalert", JsAlert())
-        self.putChild("jsconfirm", JsConfirm())
-        self.putChild("jsinterval", JsInterval())
-        self.putChild("jsviewport", JsViewport())
-        self.putChild("tall", TallPage())
-        self.putChild("red-green", RedGreenPage())
-        self.putChild("baseurl", BaseUrl())
-        self.putChild("delay", Delay())
-        self.putChild("slow.gif", SlowGif())
-        self.putChild("show-image", ShowImage())
-        self.putChild("iframes", IframeResource(http_port))
-        self.putChild("externaliframe", ExternalIFrameResource(https_port=https_port))
-        self.putChild("external", ExternalResource())
-        self.putChild("cp1251", CP1251Resource())
-        self.putChild("cp1251-invalid", InvalidContentTypeResource())
-        self.putChild("bad-related", BadRelatedResource())
-        self.putChild("set-cookie", SetCookie()),
-        self.putChild("get-cookie", GetCookie()),
-        self.putChild("eggspam.js", EggSpamScript()),
-        self.putChild("very-long-green-page", VeryLongGreenPage())
-        self.putChild("rgb-stripes", RgbStripesPage())
-        self.putChild("subresources", Subresources())
-        self.putChild("set-header", SetHeadersResource())
-
-        self.putChild("jsredirect", JsRedirect())
-        self.putChild("jsredirect-to", JsRedirectTo())
-        self.putChild("jsredirect-slowimage", JsRedirectSlowImage())
-        self.putChild("jsredirect-onload", JsRedirectOnload())
-        self.putChild("jsredirect-timer", JsRedirectTimer())
-        self.putChild("jsredirect-chain", JsRedirectToJsRedirect())
-        self.putChild("jsredirect-target", JsRedirectTarget())
-        self.putChild("jsredirect-infinite", JsRedirectInfinite())
-        self.putChild("jsredirect-infinite2", JsRedirectInfinite2())
-        self.putChild("jsredirect-non-existing", JsRedirectToNonExisting())
-
-        self.putChild("meta-redirect0", MetaRedirect0())
-        self.putChild("meta-redirect-slowload", MetaRedirectSlowLoad())
-        self.putChild("meta-redirect-slowload2", MetaRedirectSlowLoad2())
-        self.putChild("meta-redirect1", MetaRedirect1())
-        self.putChild("meta-redirect-target", MetaRedirectTarget())
-        self.putChild("http-redirect", HttpRedirectResource())
-
-        self.putChild("", Index(self.children))
-
-        self.putChild("gzip", GzipRoot(self.children))
->>>>>>> d55c47e7
 
 
 def cert_path():
