--- conflicted
+++ resolved
@@ -202,20 +202,11 @@
 
     @use_chunked_encoding
     def render_GET(self, request):
-<<<<<<< HEAD
         key = getarg(request, b"key")
         value = getarg(request, b"value")
+        js = getarg(request, b"use_js", False, type=bool)
         next_url = unquote(getarg(request, b"next", ""))
-        request.addCookie(key, value)
-        if next_url:
-            return (u"""
-=======
-        key = getarg(request, "key")
-        value = getarg(request, "value")
-        js = getarg(request, "use_js", False, type=bool)
-        next_url = urllib.unquote(getarg(request, "next", ""))
         script = ""
-
         if js:
             script += 'document.cookie = "%s=%s";\n' % (key, value)
         else:
@@ -226,16 +217,11 @@
             location.href = "%s";''' % next_url
 
         if script:
-            return """
->>>>>>> 0be5189f
+            return (u"""
             <html><body>
             <script>%s</script>
             </body></html>
-<<<<<<< HEAD
-            """ % next_url).encode('utf-8')
-=======
-            """ % script
->>>>>>> 0be5189f
+            """ % script).encode('utf-8')
         else:
             return b"ok"
 
