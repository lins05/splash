# -*- coding: utf-8 -*-
from __future__ import absolute_import
import unittest
import pytest
lupa = pytest.importorskip("lupa")

from splash.lua import lua2python, python2lua


@pytest.mark.usefixtures("lua")
class LuaPythonConversionTest(unittest.TestCase):

    def assertSurvivesConversion(self, obj, encoding='utf8'):
        lua_obj = python2lua(self.lua, obj, encoding=encoding)
        py_obj = lua2python(self.lua, lua_obj, encoding=encoding)
        self.assertEqual(obj, py_obj)
        self.assertEqual(obj.__class__, py_obj.__class__)

    def test_numbers(self):
        self.assertSurvivesConversion(5)
        self.assertSurvivesConversion(0)
        self.assertSurvivesConversion(-3.14)

<<<<<<< HEAD
    def test_strings(self):
        self.assertSurvivesConversion(b"foo")
        self.assertSurvivesConversion(b"")
=======
    def test_unicode_strings(self):
        self.assertSurvivesConversion(u"foo")
        self.assertSurvivesConversion(u"")
>>>>>>> 4267db33

    def test_byte_strings(self):
        self.assertSurvivesConversion(b"foo", encoding=None)
        self.assertSurvivesConversion(b"", encoding=None)

    def test_unicode_nonascii(self):
        self.assertSurvivesConversion(u"привет")

    def test_dict(self):
        self.assertSurvivesConversion({b'x': 2, b'y': 3})

    def test_dict_empty(self):
        self.assertSurvivesConversion({})

    def test_dict_int_keys(self):
        self.assertSurvivesConversion({1: b'foo', 2: b'bar'})

    def test_dict_pyobject_key(self):
        key = object()
        self.assertSurvivesConversion({key: b'foo', 2: b'bar'})

    def test_dict_pyobject_value(self):
        value = object()
        self.assertSurvivesConversion({b'foo': value, b'bar': b'bar'})

    def test_dict_recursive(self):
        dct = {}
        dct["x"] = dct
        with pytest.raises(ValueError):
            python2lua(self.lua, dct)

    def test_lua_table_in_python_container(self):
        dct = {
            "foo": "foo",
            "bar": self.lua.table_from({"egg": "spam"}),
            "baz": [self.lua.table_from({"foo": "bar"})],
        }
        value = lua2python(self.lua, dct)
        self.assertEqual(value, {
            b"foo": b"foo",
            b"bar": {b"egg": b"spam"},
            b"baz": [{b"foo": b"bar"}],
        })

    def test_object(self):
        self.assertSurvivesConversion(object())

    def test_none(self):
        self.assertSurvivesConversion(None)

    @pytest.mark.xfail
    def test_none_values(self):
        self.assertSurvivesConversion({b"foo": None})

    def test_list(self):
        self.assertSurvivesConversion([b"foo", b"bar"])

    def test_list_empty(self):
        self.assertSurvivesConversion([])

    def test_list_recursive(self):
        lst = []
        lst.append(lst)
        with pytest.raises(ValueError):
            python2lua(self.lua, lst)

    def test_list_nested(self):
        self.assertSurvivesConversion([b"foo", b"bar", [1, 2, b"3", 10], [], [{}]])

    @pytest.mark.xfail
    def test_list_endswith_none(self):
        # FIXME
        self.assertSurvivesConversion([1, None])
        self.assertSurvivesConversion([None])

    def test_list_with_none(self):
        self.assertSurvivesConversion([b"foo", None, 2])
        self.assertSurvivesConversion([b"foo", None, None, 2])
        self.assertSurvivesConversion([None, b"foo", None, 2])
        self.assertSurvivesConversion([None, None, None, 2])

    def test_sparse_list(self):
        func1 = self.lua.eval("""
        function (arr)
            arr[5] = "foo"
            return arr
        end
        """)
        func2 = self.lua.eval("""
        function (arr)
            arr[100000] = "foo"
            return arr
        end
        """)
        arr = python2lua(self.lua, [1, 2])
        arr1 = lua2python(self.lua, func1(arr))
        self.assertEqual(arr1, [1, 2, None, None, b"foo"])

        with pytest.raises(ValueError):
            arr2 = lua2python(self.lua, func2(arr))

    def test_list_like_tables(self):
        # List-like tables are still returned as dicts;
        # only tables which were lists originally are lists.
        tbl = self.lua.eval("{5, 6}")
        self.assertEqual(
            lua2python(self.lua, tbl),
            {1: 5, 2: 6}
        )

    def test_list_modified_incorrect(self):
        func = self.lua.eval("""
        function (arr)
           arr["foo"] = "bar"
           return arr
        end
        """)
        arr = python2lua(self.lua, [3, 4])
        arr2 = func(arr)
        with pytest.raises(ValueError):
            lua2python(self.lua, arr2)

    def test_list_modified_correct(self):
        func = self.lua.eval("""
        function (arr)
           table.insert(arr, "bar")
           return arr
        end
        """)
        arr = python2lua(self.lua, [3, 4])
        arr2 = func(arr)
        self.assertEqual(lua2python(self.lua, arr2), [3, 4, b"bar"])<|MERGE_RESOLUTION|>--- conflicted
+++ resolved
@@ -21,15 +21,9 @@
         self.assertSurvivesConversion(0)
         self.assertSurvivesConversion(-3.14)
 
-<<<<<<< HEAD
-    def test_strings(self):
-        self.assertSurvivesConversion(b"foo")
-        self.assertSurvivesConversion(b"")
-=======
     def test_unicode_strings(self):
         self.assertSurvivesConversion(u"foo")
         self.assertSurvivesConversion(u"")
->>>>>>> 4267db33
 
     def test_byte_strings(self):
         self.assertSurvivesConversion(b"foo", encoding=None)
