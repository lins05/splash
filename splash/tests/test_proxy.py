# -*- coding: utf-8 -*-
from __future__ import absolute_import
import os
import shutil
import unittest

import requests
<<<<<<< HEAD
import pytest
import six

from splash.proxy import _BlackWhiteSplashProxyFactory, ProfilesSplashProxyFactory
=======
from splash.proxy import (
        _BlackWhiteSplashProxyFactory,
        ProfilesSplashProxyFactory,
        DirectSplashProxyFactory)
from splash.qtutils import PROXY_TYPES
from splash.render_options import BadOption
>>>>>>> 015118cd
from splash.tests.test_render import BaseRenderTest
from splash.tests.utils import TestServers


class BlackWhiteProxyFactoryTest(unittest.TestCase):

    def _factory(self, **kwargs):
        params = {
            "proxy_list": [("proxy.crawlera.com", 8010, "username", "password")],
            "whitelist": [
                r".*scrapinghub\.com.*",
            ],
            "blacklist": [
                r".*\.js",
                r".*\.css",
            ]
        }
        params.update(kwargs)
        return _BlackWhiteSplashProxyFactory(**params)

    def test_noproxy(self):
        f = _BlackWhiteSplashProxyFactory()
        self.assertFalse(f.shouldUseProxyList('http', 'crawlera.com'))

    def test_whitelist(self):
        self.assertUsesCustom('http://www.scrapinghub.com')
        self.assertUsesDefault('http://www.google-analytics.com/ga.js')
        self.assertUsesDefault('http://crawlera.com')

    def test_blacklist(self):
        self.assertUsesDefault('http://www.scrapinghub.com/static/styles/screen.css')

    def test_no_whitelist(self):
        self.assertUsesCustom('http://crawlera.com', whitelist=[])
        self.assertUsesDefault('http://www.google-analytics.com/ga.js', whitelist=[])


    def assertUsesDefault(self, url, protocol='http', **kwargs):
        f = self._factory(**kwargs)
        self.assertFalse(f.shouldUseProxyList(protocol, url))

    def assertUsesCustom(self, url, protocol='http', **kwargs):
        f = self._factory(**kwargs)
        self.assertTrue(f.shouldUseProxyList(protocol, url))


class DirectSplashProxyFactoryTest(unittest.TestCase):
    def test_parse(self):
        factory = DirectSplashProxyFactory('http://pepe:hunter2@proxy.com:1234')
        self.assertEquals(factory.proxy.port(), 1234)
        self.assertEquals(factory.proxy.user(), 'pepe')
        self.assertEquals(factory.proxy.password(), 'hunter2')
        self.assertEquals(factory.proxy.hostName(), 'proxy.com')
        self.assertEquals(factory.proxy.type(), PROXY_TYPES['HTTP'])

    def test_default_port(self):
        factory = DirectSplashProxyFactory('http://proxy.com')
        self.assertEquals(factory.proxy.port(), 1080)

    def test_socks5(self):
        factory = DirectSplashProxyFactory('socks5://proxy.com')
        self.assertEquals(factory.proxy.type(), PROXY_TYPES['SOCKS5'])

    def test_invalid(self):
        with self.assertRaises(BadOption):
            DirectSplashProxyFactory('This is not a valid URL')
        with self.assertRaises(BadOption):
            DirectSplashProxyFactory('ftp://proxy.com')
        with self.assertRaises(BadOption):
            DirectSplashProxyFactory('relative_url')


class BaseHtmlProxyTest(BaseRenderTest):
    use_gzip = False  # our simple testing proxy dosn't work with gzip

    def assertProxied(self, html):
        assert 'PROXY_USED' in html

    def assertNotProxied(self, html):
        assert 'PROXY_USED' not in html


class HtmlProxyRenderTest(BaseHtmlProxyTest):

    def test_proxy_works(self):
        r1 = self.request({'url': self.mockurl('jsrender')})
        self.assertNotProxied(r1.text)

        r2 = self.request({'url': self.mockurl('jsrender'), 'proxy': 'test'})
        self.assertProxied(r2.text)

    def test_blacklist(self):
        params = {'url': self.mockurl('iframes'),
                  'proxy': 'test', 'html': 1, 'iframes': 1}
        r = self.request(params, endpoint='render.json')
        data = r.json()

        # only 1.html is blacklisted in test.ini
        self.assertProxied(data['html'])
        assert any('1.html' in f['requestedUrl'] for f in data['childFrames'])

        for frame in data['childFrames']:
            if '1.html' in frame['requestedUrl']:
                self.assertNotProxied(frame['html'])
            else:
                self.assertProxied(frame['html'])

    def test_insecure(self):
        r = self.request({'url': self.mockurl('jsrender'),
                          'proxy': '../this-is-not-a-proxy-profile'})
        self.assertStatusCode(r, 400)
        self.assertEqual(r.json(), {
            "message": ProfilesSplashProxyFactory.NO_PROXY_PROFILE_MSG,
            "error": 400,
        })


    def test_nonexisting(self):
        r = self.request({'url': self.mockurl('jsrender'),
                          'proxy': 'nonexisting'})
        self.assertStatusCode(r, 400)
        self.assertEqual(r.json(), {
            "message": ProfilesSplashProxyFactory.NO_PROXY_PROFILE_MSG,
            "error": 400,
        })

    def test_no_proxy_settings(self):
        r = self.request({'url': self.mockurl('jsrender'),
                          'proxy': 'no-proxy-settings'})
        self.assertStatusCode(r, 400)


class HtmlProxyDefaultProfileTest(BaseHtmlProxyTest):

    def ts2_request(self, ts2, query, endpoint='render.html'):
        url = "http://localhost:%s/%s" % (ts2.splashserver.portnum, endpoint)
        return requests.get(url, params=query)

    def create_default_ini(self, ts2):
        src = os.path.join(ts2.proxy_profiles_path, 'test.ini')
        dst = os.path.join(ts2.proxy_profiles_path, 'default.ini')
        shutil.copyfile(src, dst)

    def remove_default_ini(self, ts2):
        dst = os.path.join(ts2.proxy_profiles_path, 'default.ini')
        os.unlink(dst)

    def test_ts_setup(self):
        with TestServers() as ts2:
            r1 = self.ts2_request(ts2, {'url': ts2.mockserver.url('jsrender', gzip=False)})
            self.assertNotProxied(r1.text)

            r2 = self.ts2_request(ts2, {
                'url': ts2.mockserver.url('jsrender', gzip=False),
                'proxy': 'test',
            })
            self.assertProxied(r2.text)

    def test_default_profile_works(self):
        with TestServers() as ts2:
            self.create_default_ini(ts2)
            try:
                # default.ini present, proxy is used by default
                r1 = self.ts2_request(ts2, {'url': ts2.mockserver.url('jsrender', gzip=False)})
                self.assertProxied(r1.text)

                # another proxy
                r2 = self.ts2_request(ts2, {
                    'url': ts2.mockserver.url('jsrender', gzip=False),
                    'proxy': 'test',
                })
                self.assertProxied(r2.text)

                # invalid proxy profile
                r3 = self.ts2_request(ts2, {
                    'url': ts2.mockserver.url('jsrender', gzip=False),
                    'proxy': 'nonexisting',
                })
                self.assertStatusCode(r3, 400)

                # 'none' disables default.ini
                r4 = self.ts2_request(ts2, {
                    'url': ts2.mockserver.url('jsrender', gzip=False),
                    'proxy': 'none',
                })
                self.assertNotProxied(r4.text)

                # empty 'proxy' argument disables default.ini
                r5 = self.ts2_request(ts2, {
                    'url': ts2.mockserver.url('jsrender', gzip=False),
                    'proxy': '',
                })
                self.assertNotProxied(r5.text)

            finally:
                self.remove_default_ini(ts2)


class ProxyInParameterTest(BaseHtmlProxyTest):
    def test_proxy_works(self):
        r1 = self.request({'url': self.mockurl('jsrender')})
        self.assertNotProxied(r1.text)

        r2 = self.request({'url': self.mockurl('jsrender'), 'proxy': 'http://0.0.0.0:%s' % self.ts.mock_proxy_port})
        self.assertProxied(r2.text)<|MERGE_RESOLUTION|>--- conflicted
+++ resolved
@@ -5,19 +5,14 @@
 import unittest
 
 import requests
-<<<<<<< HEAD
-import pytest
-import six
-
-from splash.proxy import _BlackWhiteSplashProxyFactory, ProfilesSplashProxyFactory
-=======
+
 from splash.proxy import (
-        _BlackWhiteSplashProxyFactory,
-        ProfilesSplashProxyFactory,
-        DirectSplashProxyFactory)
+    _BlackWhiteSplashProxyFactory,
+    ProfilesSplashProxyFactory,
+    DirectSplashProxyFactory
+)
 from splash.qtutils import PROXY_TYPES
 from splash.render_options import BadOption
->>>>>>> 015118cd
 from splash.tests.test_render import BaseRenderTest
 from splash.tests.utils import TestServers
 
