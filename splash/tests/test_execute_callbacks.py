--- conflicted
+++ resolved
@@ -3,15 +3,10 @@
 import base64
 from io import BytesIO
 
-<<<<<<< HEAD
 from PIL import Image
 import six
 from six.moves.urllib.parse import urlencode
 import pytest
-=======
-import pytest
-from PIL import Image
->>>>>>> a9a01a04
 
 from splash.tests.test_proxy import BaseHtmlProxyTest
 from .test_execute import BaseLuaRenderTest
