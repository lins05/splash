# -*- coding: utf-8 -*-
from __future__ import absolute_import
from urllib import urlencode
import base64
from io import BytesIO

from PIL import Image
import six

from splash.tests.test_proxy import BaseHtmlProxyTest
from .test_execute import BaseLuaRenderTest


class OnRequestTest(BaseLuaRenderTest, BaseHtmlProxyTest):
    def test_request_log(self):
        resp = self.request_lua("""
        function main(splash)
            local urls = {}
            local requests = {}
            splash:on_request(function(request)
                requests[#requests+1] = request.info
                urls[#urls+1] = request.url
            end)
            splash:go(splash.args.url)
            return requests, urls
        end
        """, {'url': self.mockurl("show-image")})
        self.assertStatusCode(resp, 200)
        requests, urls = resp.json()

        # FIXME: it should return lists, and indices should be integer
        self.assertIn("show-image", urls['1'])
        self.assertIn("slow.gif", urls['2'])

        self.assertEqual(requests['1']['method'], 'GET')
        self.assertEqual(requests['1']['url'], urls['1'])

    def test_abort_request(self):
        resp = self.request_lua("""
        function main(splash)
            splash:on_request(function(request)
                if string.find(request.url, "gif") ~= nil then
                    request:abort()
                end
            end)
            splash:go(splash.args.url)
            return {har=splash:har(), png=splash:png()}
        end
        """, {'url': self.mockurl("show-image")})
        self.assertStatusCode(resp, 200)
        data = resp.json()

        # the rendered image is not black (gif is not rendered)
        img = Image.open(BytesIO(base64.b64decode(data['png'])))
        self.assertEqual((255, 255, 255, 255), img.getpixel((10, 10)))

        # gif file is not in HAR log
        urls = [e['request']['url'] for e in data['har']['log']['entries']]
        self.assertTrue(any('show-image' in url for url in urls), urls)
        self.assertFalse(any('.gif' in url for url in urls), urls)

    def test_set_url(self):
        url = self.mockurl("http-redirect?code=302")
        new_url = self.mockurl("jsrender")
        resp = self.request_lua("""
        function main(splash)
            splash:on_request(function(request)
                if request.url == splash.args.url then
                    request:set_url(splash.args.new_url)
                end
            end)
            splash:go(splash.args.url)
            return splash:html()
        end
        """, {'url': url, 'new_url': new_url})
        self.assertStatusCode(resp, 200)
        self.assertIn('After', resp.content.decode('utf-8'))

    def test_set_proxy(self):
        proxy_port = self.ts.mock_proxy_port
        resp = self.request_lua("""
        function main(splash)
            assert(splash:go(splash.args.url))
            local html_1 = splash:html()

            splash:on_request(function(request)
                request:set_proxy{
                    host="0.0.0.0",
                    port=splash.args.proxy_port
                }
            end)

            assert(splash:go(splash.args.url))
            local html_2 = splash:html()
            return html_1, html_2
        end
        """, {'url': self.mockurl("jsrender"), 'proxy_port': proxy_port})
        self.assertStatusCode(resp, 200)
        html_1, html_2 = resp.json()
        self.assertNotProxied(html_1)
        self.assertProxied(html_2)

    def test_request_outside_callback(self):
        resp = self.request_lua("""
        function main(splash)
            local req = nil
            splash:on_request(function(request)
                req = request
            end)
            assert(splash:go(splash.args.url))
            req:abort()
            return "ok"
        end
        """, {'url': self.mockurl("jsrender")})
        self.assertStatusCode(resp, 400)
        self.assertErrorLineNumber(resp, 8)
        self.assertIn("request is used outside a callback", resp.content.decode('utf-8'))

    def test_set_header(self):
        resp = self.request_lua("""
        function main(splash)
            splash:on_request(function(request)
                request:set_header("User-Agent", "Fooozilla")
                request:set_header{name="Custom-header", value="some-val"}
            end)
            splash:go(splash.args.url)
            return splash:html()
        end
        """, {'url': self.mockurl("getrequest")})
        self.assertStatusCode(resp, 200)

<<<<<<< HEAD

        if six.PY3:
            self.assertIn("b'custom-header': b'some-val'", resp.text)
            self.assertIn("b'user-agent': b'Fooozilla'", resp.text)
        else:
            self.assertIn("'custom-header': 'some-val'", resp.text)
            self.assertIn("'user-agent': 'Fooozilla'", resp.text)
=======
        self.assertIn("'custom-header': 'some-val'", resp.text)
        self.assertIn("'user-agent': 'Fooozilla'", resp.text)


class OnResponseHeadersTest(BaseLuaRenderTest, BaseHtmlProxyTest):
    def test_get_header(self):
        resp = self.request_lua("""
        function main(splash)
            local header_value = nil
            splash:on_response_headers(function(response)
                header_value = response.headers['Content-Type']
            end)
            res = splash:http_get(splash.args.url)
            return header_value
        end
        """, {'url': self.mockurl("jsrender")})

        self.assertStatusCode(resp, 200)
        self.assertEqual(resp.text, "text/html")

    def test_abort_on_response_headers(self):
        resp = self.request_lua("""
        function main(splash)
            splash:on_response_headers(function(response)
                if response.headers['Content-Type'] == 'text/html' then
                    response:abort()
                end
            end)
            res = splash:http_get(splash.args.url)
            return res
        end
        """, {'url': self.mockurl("jsrender")})
        self.assertStatusCode(resp, 200)
        self.assertFalse(resp.json().get("content").get("text"))

    def test_response_used_outside_callback(self):
        resp = self.request_lua("""
        function main(splash)
            local res = nil
            splash:on_response_headers(function(response)
                res = response
            end)
            splash:http_get(splash.args.url)
            res:abort()
            return "ok"
        end
        """, {'url': self.mockurl("jsrender")})
        self.assertStatusCode(resp, 400)
        self.assertIn("response is used outside callback", resp.text)

    def test_get_headers(self):
        headers = {
            "Foo": "bar",
            "X-Proxy-Something": "1234",
            "X-Content-Type-Options": "nosniff"
        }
        mocked_url = self.mockurl("set-header?" + urlencode(headers))
        resp = self.request_lua("""
        function main(splash)
            local headers = nil
            splash:on_response_headers(function(response)
                headers = response.headers
                response.abort()
            end)
            splash:http_get(splash.args.url)
            return headers
        end""", {"url": mocked_url})

        result = resp.json()

        self.assertStatusCode(resp, 200)

        for k, v in headers.iteritems():
            self.assertIn(k, result)
            self.assertEqual(result[k], headers[k])

    def test_other_response_attr(self):
        headers = {
            "Foo": "bar",
        }
        mocked_url = self.mockurl("set-header?" + urlencode(headers))
        some_attrs = {
            "url": (unicode, mocked_url),
            "status": (int, 200),
            "info": (dict, {}),
            "ok": (bool, True),
        }

        resp = self.request_lua("""
        function main(splash)
            local all_attrs = {}
            local attr_names = {"url", "status", "info", "ok", "request"}
            splash:on_response_headers(function(response)
                for key, value in pairs(attr_names) do
                    all_attrs[value] = response[value]
                end
            end)
            splash:http_get(splash.args.url)
            return all_attrs
        end""", {"url": mocked_url})
        self.assertStatusCode(resp, 200)
        result = resp.json()

        for k, v in some_attrs.iteritems():
            self.assertIn(k, result)
            self.assertIsInstance(result[k], v[0])
            if v[1]:
                self.assertEqual(result[k], v[1], "{} should equal {}".format(k, v[1]))

    def test_request_in_callback(self):
        mocked_url = self.mockurl("set-header?" + urlencode({"alfa": "beta"}))
        resp = self.request_lua("""
        function main(splash)
            splash:on_response_headers(function(response)
                req_info = {}
                for key, value in pairs(response.request) do
                    req_info[key] = response.request[key]
                end
            end)
            splash:on_request(function(request)
                request:set_header("hello", "world")
            end)
            splash:http_get(splash.args.url)
            return req_info
        end""", {"url": mocked_url})
        self.assertStatusCode(resp, 200)
        resp = resp.json()
        for elem in ["method", "url", "headers"]:
            self.assertIn(elem, resp)
        self.assertEqual(resp["url"], mocked_url)
        self.assertEqual(resp["method"], "GET")
        self.assertEqual(resp["headers"], {"hello": "world"})
>>>>>>> d55c47e7
<|MERGE_RESOLUTION|>--- conflicted
+++ resolved
@@ -1,11 +1,11 @@
 # -*- coding: utf-8 -*-
 from __future__ import absolute_import
-from urllib import urlencode
 import base64
 from io import BytesIO
 
 from PIL import Image
 import six
+from six.moves.urllib.parse import urlencode
 
 from splash.tests.test_proxy import BaseHtmlProxyTest
 from .test_execute import BaseLuaRenderTest
@@ -129,7 +129,6 @@
         """, {'url': self.mockurl("getrequest")})
         self.assertStatusCode(resp, 200)
 
-<<<<<<< HEAD
 
         if six.PY3:
             self.assertIn("b'custom-header': b'some-val'", resp.text)
@@ -137,9 +136,6 @@
         else:
             self.assertIn("'custom-header': 'some-val'", resp.text)
             self.assertIn("'user-agent': 'Fooozilla'", resp.text)
-=======
-        self.assertIn("'custom-header': 'some-val'", resp.text)
-        self.assertIn("'user-agent': 'Fooozilla'", resp.text)
 
 
 class OnResponseHeadersTest(BaseLuaRenderTest, BaseHtmlProxyTest):
@@ -210,7 +206,7 @@
 
         self.assertStatusCode(resp, 200)
 
-        for k, v in headers.iteritems():
+        for k, v in headers.items():
             self.assertIn(k, result)
             self.assertEqual(result[k], headers[k])
 
@@ -220,7 +216,7 @@
         }
         mocked_url = self.mockurl("set-header?" + urlencode(headers))
         some_attrs = {
-            "url": (unicode, mocked_url),
+            "url": (six.text_type, mocked_url),
             "status": (int, 200),
             "info": (dict, {}),
             "ok": (bool, True),
@@ -241,7 +237,7 @@
         self.assertStatusCode(resp, 200)
         result = resp.json()
 
-        for k, v in some_attrs.iteritems():
+        for k, v in some_attrs.items():
             self.assertIn(k, result)
             self.assertIsInstance(result[k], v[0])
             if v[1]:
@@ -269,5 +265,4 @@
             self.assertIn(elem, resp)
         self.assertEqual(resp["url"], mocked_url)
         self.assertEqual(resp["method"], "GET")
-        self.assertEqual(resp["headers"], {"hello": "world"})
->>>>>>> d55c47e7
+        self.assertEqual(resp["headers"], {"hello": "world"})