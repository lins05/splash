--- conflicted
+++ resolved
@@ -492,16 +492,7 @@
             self._cancel_timer(timer)
 
     def _on_url_changed(self, url):
-<<<<<<< HEAD
-        # log history
-        url = six.text_type(url.toString())
-        cause_ev = self.web_page.har_log._prev_entry(url, -1)
-        if cause_ev:
-            self._history.append(without_private(cause_ev.data))
-
-=======
-        self.web_page.har.store_redirect(unicode(url.toString()))
->>>>>>> e257ad7e
+        self.web_page.har.store_redirect(six.text_type(url.toString()))
         self._cancel_timers(self._timers_to_cancel_on_redirect)
 
     def run_js_file(self, filename, handle_errors=True):
