--- conflicted
+++ resolved
@@ -20,12 +20,7 @@
 from splash.qtutils import (OPERATION_QT_CONSTANTS, WrappedSignal, qt2py,
                             qurl2ascii)
 from splash.render_options import validate_size_str
-<<<<<<< HEAD
-
-from .qwebpage import SplashQWebPage, SplashQWebView
-=======
-from splash.qwebpage import SplashQWebPage
->>>>>>> 6cc5d1ec
+from splash.qwebpage import SplashQWebPage, SplashQWebView
 
 
 def skip_if_closing(meth):
