# -*- coding: utf-8 -*-
from __future__ import absolute_import
import abc
<<<<<<< HEAD
import six
=======
import itertools
>>>>>>> a9a01a04

import lupa

from splash.render_options import BadOption
from splash.utils import truncated


class ImmediateResult(object):
    def __init__(self, value):
        self.value = value


class AsyncCommand(object):
    # Dispatcher should call .bind method to fill these attributes.
    dispatcher = None
    id = None

    def __init__(self, name, kwargs):
        self.name = name
        self.kwargs = kwargs

    def bind(self, dispatcher, id):
        self.dispatcher = dispatcher
        self.id = id

    def return_result(self, *args):
        """ Return result and resume the dispatcher. """
        self.dispatcher.dispatch(self.id, *args)


class ScriptError(BadOption):

    def enrich_from_lua_error(self, e):
        if not isinstance(e, lupa.LuaError):
            return

        print("enrich_from_lua_error", self, e)

        self_repr = repr(self.args[0])
        if self_repr in e.args[0]:
            self.args = (e.args[0],) + self.args[1:]
        else:
            self.args = (e.args[0] + "; " + self_repr,) + self.args[1:]


class BaseScriptRunner(six.with_metaclass(abc.ABCMeta, object)):
    """
    An utility class for running Lua coroutines.
    """
    _START_CMD = '__START__'

    def __init__(self, lua, log, sandboxed):
        """
        :param splash.lua_runtime.SplashLuaRuntime lua: Lua runtime wrapper
        :param log: log function
        :param bool sandboxed: True if the execution should use sandbox
        """
        self.log = log
        self.sandboxed = sandboxed
        self.lua = lua
        self.coro = None
        self.result = None
        self._command_ids = itertools.count()
        self._waiting_for_result_id = None

    def start(self, coro_func, coro_args=None):
        """
        Run the script.

        :param callable coro_func: Lua coroutine to start
        :param list coro_args: arguments to pass to coro_func
        """
        self.coro = coro_func(*(coro_args or []))
        self.result = ''
        self._waiting_for_result_id = self._START_CMD
        self.dispatch(self._waiting_for_result_id)

    @abc.abstractmethod
    def on_result(self, result):
        """ This method is called when the coroutine exits. """
        pass

    @abc.abstractmethod
    def on_async_command(self, cmd):
        """ This method is called when AsyncCommand instance is received. """
        pass

    def on_lua_error(self, lua_exception):
        """
        This method is called when an exception happens in a Lua script.
        It is called with a lupa.LuaError instance and can raise a custom
        ScriptError.
        """
        pass

    def dispatch(self, cmd_id, *args):
        """ Execute the script """
        args = args or None
        args_repr = truncated("{!r}".format(args), max_length=400, msg="...[long arguments truncated]")
        self.log("[lua] dispatch cmd_id={}, args={}".format(cmd_id, args_repr))

        self.log(
            "[lua] arguments are for command %s, waiting for result of %s" % (cmd_id, self._waiting_for_result_id),
            min_level=3,
        )
        if cmd_id != self._waiting_for_result_id:
            self.log("[lua] skipping an out-of-order result {}".format(args_repr), min_level=1)
            return

        while True:
            try:
                args = args or None

                # Got arguments from an async command; send them to coroutine
                # and wait for the next async command.
                self.log("[lua] send %s" % args_repr)
                cmd = self.coro.send(args)  # cmd is a next async command

                args = None  # don't re-send the same value
                cmd_repr = truncated(repr(cmd), max_length=400, msg='...[long result truncated]')
                self.log("[lua] got {}".format(cmd_repr))
                self._print_instructions_used()

            except StopIteration:
                # "main" coroutine is stopped;
                # previous result is a final result returned from "main"
                self.log("[lua] returning result")
                try:
                    res = self.lua.lua2python(self.result, binary=False)
                except ValueError as e:
                    # can't convert result to a Python object
                    raise ScriptError("'main' returned bad result. {!s}".format(e))

                self._print_instructions_used()
                self.on_result(res)
                return
            except lupa.LuaError as lua_ex:
                # Lua script raised an error
                self._print_instructions_used()
                self.log("[lua] caught LuaError %r" % lua_ex)
                self.on_lua_error(lua_ex)  # this can also raise a ScriptError

                # XXX: are Lua errors bad requests?
                raise ScriptError("unhandled Lua error: {!s}".format(lua_ex))

            if isinstance(cmd, AsyncCommand):
                cmd.bind(self, next(self._command_ids))
                self.log("[lua] executing {!r}".format(cmd))
                self._waiting_for_result_id = cmd.id
                self.on_async_command(cmd)
                return
            elif isinstance(cmd, ImmediateResult):
                self.log("[lua] got result {!r}".format(cmd))
                args = cmd.value
                continue
            else:
                self.log("[lua] got non-command")

                if isinstance(cmd, tuple):
                    cmd = list(cmd)

                self.result = cmd

    def _print_instructions_used(self):
        if self.sandboxed:
            self.log("[lua] instructions used: %d" % self.lua.instruction_count())
<|MERGE_RESOLUTION|>--- conflicted
+++ resolved
@@ -1,11 +1,8 @@
 # -*- coding: utf-8 -*-
 from __future__ import absolute_import
 import abc
-<<<<<<< HEAD
+import itertools
 import six
-=======
-import itertools
->>>>>>> a9a01a04
 
 import lupa
 
