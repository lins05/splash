--- conflicted
+++ resolved
@@ -41,13 +41,8 @@
         except BadOption as e:
             return self._write_error(request, 400, str(e))
 
-<<<<<<< HEAD
-    def _writeErrorContent(self, request, code, content, content_type=b'text/plain'):
+    def _write_error_content(self, request, code, content, content_type=b'text/plain'):
         request.setHeader(b"content-type", content_type)
-=======
-    def _write_error_content(self, request, code, content, content_type='text/plain'):
-        request.setHeader("content-type", content_type)
->>>>>>> da60fa69
         request.setResponseCode(code)
         request.write(content)
         return b"\n"
@@ -102,17 +97,11 @@
             # TODO: pass http method to RenderScript explicitly.
             return self.render_GET(request)
 
-<<<<<<< HEAD
         content_type = request.getHeader(b'content-type')
         if not any(ct in content_type for ct in
                    {b'application/javascript', b'application/json'}):
-            return self._writeError(request, 415,
+            return self._write_error(request, 415,
                                     "Request content-type not supported")
-=======
-        content_type = request.getHeader('content-type')
-        if not any(ct in content_type for ct in ['application/javascript', 'application/json']):
-            return self._write_error(request, 415, "Request content-type not supported")
->>>>>>> da60fa69
 
         return self.render_GET(request)
 
@@ -139,28 +128,19 @@
                 request.setHeader(name, value)
             return self._write_output(data, request, content_type, options)
 
-<<<<<<< HEAD
         if data is None or isinstance(data, (bool, six.integer_types, float)):
-            return self._writeOutput(str(data), request, content_type, options)
-=======
-        if isinstance(data, (bool, int, long, float, types.NoneType)):
             return self._write_output(str(data), request, content_type, options)
->>>>>>> da60fa69
 
         if isinstance(data, BinaryCapsule):
             return self._write_output(data.data, request, content_type, options)
 
         request.setHeader(b"content-type", content_type)
 
-<<<<<<< HEAD
-        self._logStats(request, options)
+        self._log_stats(request, options)
         if not isinstance(data, bytes):
             # Twisted expects bytes as response
             data = data.encode('utf-8')
-=======
-        self._log_stats(request, options)
-
->>>>>>> da60fa69
+
         request.write(data)
 
     def _log_stats(self, request, options):
