--- conflicted
+++ resolved
@@ -117,27 +117,21 @@
                 request.setHeader(name, value)
             return self._writeOutput(data, request, content_type, options)
 
-<<<<<<< HEAD
         if data is None or isinstance(data, (bool, six.integer_types, float)):
-            return self._writeOutput(str(data), request, content_type)
-=======
-        if isinstance(data, (bool, int, long, float, types.NoneType)):
             return self._writeOutput(str(data), request, content_type, options)
->>>>>>> 3afb20f9
 
         if isinstance(data, BinaryCapsule):
             return self._writeOutput(data.data, request, content_type, options)
 
         request.setHeader(b"content-type", content_type)
 
-<<<<<<< HEAD
-        self._logStats(request)
+        self._logStats(request, options)
         if not isinstance(data, bytes):
             # Twisted expects bytes as response
             data = data.encode('utf-8')
         request.write(data)
 
-    def _logStats(self, request):
+    def _logStats(self, request, options):
 
         def args_to_unicode(args):
             unicode_args = {}
@@ -150,21 +144,10 @@
                 unicode_args[key] = val
                 return unicode_args
 
-        stats = {
+        msg = {
             # Anything we retrieve from Twisted request object contains bytes.
             # We have to convert it to unicode first for json.dump to succeed.
             "path": request.path.decode('utf-8'),
-            "args": args_to_unicode(request.args),
-=======
-        self._logStats(request, options)
-
-        request.write(data)
-
-    def _logStats(self, request, options):
-
-        msg = {
-            "path": request.path,
->>>>>>> 3afb20f9
             "rendertime": time.time() - request.starttime,
             "maxrss": resource.getrusage(resource.RUSAGE_SELF).ru_maxrss,
             "load": os.getloadavg(),
@@ -172,9 +155,10 @@
             "active": len(self.pool.active),
             "qsize": len(self.pool.queue.pending),
             "_id": id(request),
-            "method": request.method,
+            "method": request.method.decode('ascii'),
             "timestamp": int(time.time()),
-            "user-agent": request.getHeader("user-agent"),
+            "user-agent": (request.getHeader(b"user-agent").decode('utf-8')
+                           if request.getHeader(b"user-agent") else None),
             "args": options
         }
         log.msg(json.dumps(msg), system="events")
