--- conflicted
+++ resolved
@@ -1,4 +1,3 @@
-local repr = require('repr')
 --
 -- This modules provides utilities to access Python
 -- objects from Lua. It should be used together with
@@ -84,14 +83,12 @@
   end
 end
 
-<<<<<<< HEAD
-=======
-
->>>>>>> 8dbbdc6c
+
 local function is_private_name(name)
   -- Method/attribute name is private true if it starts with an underscore.
   return name:sub(1, 1) == "_"
 end
+
 
 --
 -- Create a Lua wrapper for a Python object.
@@ -102,11 +99,7 @@
 -- * Private methods are stored in `private_self`, public methods are
 --   stored in `self`.
 --
-<<<<<<< HEAD
-local function setup_commands(py_object, self)
-=======
 local function setup_methods(py_object, self, cls)
->>>>>>> 8dbbdc6c
   -- Create lua_object:<...> methods from py_object methods:
   for key, opts in pairs(py_object.commands) do
     local command = py_object[key]
@@ -126,8 +119,6 @@
     command = unwraps_python_result(command, nlevels)
 
     rawset(self, key, command)
-<<<<<<< HEAD
-=======
   end
 
   for key, value in pairs(cls) do
@@ -136,20 +127,19 @@
         return value(self, ...)
       end))
     end
->>>>>>> 8dbbdc6c
-  end
-end
+  end
+end
+
 
 --
 -- Handle @lua_property decorators.
 --
-local function setup_property_access(py_object, self)
+local function setup_property_access(py_object, self, cls)
   rawset(self, '__getters', {})
   rawset(self, '__setters', {})
 
   for name, opts in pairs(py_object.lua_properties) do
     self.__getters[name] = unwraps_python_result(drops_self_argument(py_object[opts.getter]))
-
     if opts.setter ~= nil then
       self.__setters[name] = unwraps_python_result(drops_self_argument(py_object[opts.setter]))
     else
@@ -170,11 +160,7 @@
 --
 local function wrap_exposed_object(py_object, private_self, cls)
   setmetatable(private_self, cls)
-<<<<<<< HEAD
-  setup_commands(py_object, private_self)
-=======
   setup_methods(py_object, private_self, cls)
->>>>>>> 8dbbdc6c
   setup_property_access(py_object, private_self)
 
   -- "Public" metatable that prevents access to private elements and to itself.
@@ -183,20 +169,7 @@
       if is_private_name(key) then
         return nil
       end
-<<<<<<< HEAD
-      local retval = private_self[key]
-      if type(retval) ~= "function" then
-        return retval
-      end
-      return function(maybe_self, ...)
-        if maybe_self == self then
-          maybe_self = private_self
-        end
-        return retval(maybe_self, ...)
-      end
-=======
       return private_self[key]
->>>>>>> 8dbbdc6c
     end,
 
     __newindex = function(self, key, value)
@@ -204,11 +177,7 @@
         error("Cannot set private field: " .. tostring(key), 2)
       end
       assertx(2, pcall(function()
-<<<<<<< HEAD
-          private_self[key] = value
-=======
         private_self[key] = value
->>>>>>> 8dbbdc6c
       end))
     end,
 
@@ -289,10 +258,6 @@
   raises_async = raises_async,
   yields_result = yields_result,
   sets_callback = sets_callback,
-<<<<<<< HEAD
-  setup_commands = setup_commands,
-=======
->>>>>>> 8dbbdc6c
   setup_property_access = setup_property_access,
   wrap_exposed_object = wrap_exposed_object,
   create_metatable = create_metatable,
